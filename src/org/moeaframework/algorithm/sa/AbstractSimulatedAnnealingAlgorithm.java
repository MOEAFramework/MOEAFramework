--- conflicted
+++ resolved
@@ -166,25 +166,12 @@
 	}
 	
 	@Override
-<<<<<<< HEAD
 	protected void initialize() {
 		super.initialize();
 		
 		if (mutation == null) {
 			throw new FrameworkException("no mutation operator set, must set one by calling setMutation(...)");
 		}
-=======
-	public void saveState(ObjectOutputStream stream) throws IOException {
-		super.saveState(stream);
-		stream.writeDouble(temperature);
-	}
-
-	@Override
-	public void loadState(ObjectInputStream stream) throws IOException, ClassNotFoundException {
-		super.loadState(stream);
-		temperature = stream.readDouble();
-	}
->>>>>>> d7739de4
 		
 		temperature = initialTemperature;
 		terminationCondition.initialize(this);
@@ -214,4 +201,18 @@
 		return result;
 	}
 	
+	@Override
+	public void saveState(ObjectOutputStream stream) throws IOException {
+		super.saveState(stream);
+		stream.writeDouble(temperature);
+		stream.writeObject(currentPoint);
+	}
+
+	@Override
+	public void loadState(ObjectInputStream stream) throws IOException, ClassNotFoundException {
+		super.loadState(stream);
+		temperature = stream.readDouble();
+		currentPoint = (Solution)stream.readObject();
+	}
+	
 }