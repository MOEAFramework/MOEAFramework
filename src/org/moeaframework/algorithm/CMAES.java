/* Copyright 2009-2024 David Hadka
 *
 * This file is part of the MOEA Framework.
 *
 * The MOEA Framework is free software: you can redistribute it and/or modify
 * it under the terms of the GNU Lesser General Public License as published by
 * the Free Software Foundation, either version 3 of the License, or (at your
 * option) any later version.
 *
 * The MOEA Framework is distributed in the hope that it will be useful, but
 * WITHOUT ANY WARRANTY; without even the implied warranty of MERCHANTABILITY
 * or FITNESS FOR A PARTICULAR PURPOSE.  See the GNU Lesser General Public
 * License for more details.
 *
 * You should have received a copy of the GNU Lesser General Public License
 * along with the MOEA Framework.  If not, see <http://www.gnu.org/licenses/>.
 */
package org.moeaframework.algorithm;

import java.io.IOException;
import java.io.ObjectInputStream;
import java.io.ObjectOutputStream;
import java.util.Arrays;
import java.util.Comparator;

import org.apache.commons.math3.stat.StatUtils;
import org.moeaframework.core.FastNondominatedSorting;
import org.moeaframework.core.NondominatedPopulation;
import org.moeaframework.core.PRNG;
import org.moeaframework.core.Population;
import org.moeaframework.core.Problem;
import org.moeaframework.core.Settings;
import org.moeaframework.core.Solution;
import org.moeaframework.core.comparator.AggregateConstraintComparator;
import org.moeaframework.core.comparator.ChainedComparator;
import org.moeaframework.core.comparator.FitnessComparator;
import org.moeaframework.core.comparator.NondominatedSortingComparator;
import org.moeaframework.core.comparator.ObjectiveComparator;
import org.moeaframework.core.comparator.RankComparator;
import org.moeaframework.core.configuration.Configurable;
import org.moeaframework.core.configuration.ConfigurationException;
import org.moeaframework.core.configuration.Property;
import org.moeaframework.core.fitness.AdditiveEpsilonIndicatorFitnessEvaluator;
import org.moeaframework.core.fitness.HypervolumeFitnessEvaluator;
import org.moeaframework.core.fitness.IndicatorFitnessEvaluator;
import org.moeaframework.core.variable.EncodingUtils;
import org.moeaframework.core.variable.RealVariable;
import org.moeaframework.util.TypedProperties;
import org.moeaframework.util.validate.Validate;

/**
 * The Covariance Matrix Adaption Evolution Strategy (CMA-ES) algorithm for single and multi-objective problems.
 * For multi-objective problems, individuals are compared using Pareto ranking and crowding distance to break
 * ties.  An optional {@code fitnessEvaluator} parameter can be specified to replace the crowding distance calculation
 * with, for example, the hypervolume indicator.
 * <p>
 * This file is based on the Java implementation of CMA-ES by Nikolaus Hansen available at
 * {@literal https://www.lri.fr/~hansen/cmaes_inmatlab.html#java}, originally licensed under the GNU LGPLv3.
 * <p>
 * References:
 * <ol>
 *   <li>Hansen and Kern (2004). Evaluating the CMA Evolution Strategy on Multimodal Test Functions. In Proceedings of
 *       the Eighth International Conference on Parallel Problem Solving from Nature PPSN VIII, pp. 282-291,
 *       Berlin: Springer.
 *   <li>Hansen, N. (2011).  The CMA Evolution Strategy: A Tutorial.  Available at
 *       https://www.lri.fr/~hansen/cmatutorial.pdf.
 *   <li>Igel, C., N. Hansen, and S. Roth (2007).  Covariance Matrix Adaptation for Multi-objective Optimization.
 *       Evolutionary Computation, 15(1):1-28.
 * </ol>
 */
public class CMAES extends AbstractAlgorithm implements Configurable {
	
	/**
	 * An initial search point to start searching from, or {@code null} if no initial search point is specified.
	 */
	private final double[] initialSearchPoint;
	
	/**
	 * Secondary comparison criteria for comparing population individuals with the same rank.  If {@code null}, the
	 * default crowding distance metric is used.
	 */
	private IndicatorFitnessEvaluator fitnessEvaluator;
	
	/**
	 * Nondominated archive of the best solutions found.
	 */
	private NondominatedPopulation archive;

	/**
	 * The number of iterations already performed.
	 */
	private int iteration;

	/**
	 * The number of iterations in which only the covariance diagonal is used.  This enhancement helps speed up the
	 * algorithm when there are many decision variables.  Set to {@code 0} to always use the full covariance matrix.
	 */
	private int diagonalIterations;

	/**
	 * Number of offspring generated each iteration.
	 */
	private int lambda;

	/**
	 * Number of offspring selected for recombination.
	 */
	private int mu;

	/**
	 * Overall standard deviation.
	 */
	private double sigma;

	/**
	 * Variance-effectiveness.
	 */
	private double mueff;

	/**
	 * Learning rate.
	 */
	private double ccov;

	/**
	 * Learning rate when diagonal mode is active.
	 */
	private double ccovsep;

	/**
	 * Expectation of ||N(0, I)||.
	 */
	private double chiN;

	/**
	 * Step size cumulation parameter.
	 */
	private double cs;

	/**
	 * Cumulation parameter.
	 */
	private double cc;

	/**
	 * Damping for step size.
	 */
	private double damps;

	/**
	 * Weights for recombination.
	 */
	private double[] weights;

	/**
	 * Scaling factors.
	 */
	private double[] diagD;

	/**
	 * Current centroid of the distribution.
	 */
	private double[] xmean;

	/**
	 * Evolution path.
	 */
	private double[] pc;

	/**
	 * Evolution path for sigma.
	 */
	private double[] ps;

	/**
	 * Coordinate system.
	 */
	private double[][] B;

	/**
	 * Current covariance matrix.
	 */
	private double[][] C;
	
	/**
	 * The current population.
	 */
	private Population population;

	/**
	 * Last iteration were the eigenvalue decomposition was calculated.
	 */
	private int lastEigenupdate;
	
	/**
	 * If {@code true}, perform consistency checks to ensure CMA-ES remains numerically stable.
	 */
	private boolean checkConsistency;
	
	/**
	 * Constructs a new CMA-ES intance using default parameters.
	 * 
	 * @param problem the problem to optimize
	 */
	public CMAES(Problem problem) {
		this(problem, Settings.DEFAULT_POPULATION_SIZE, null, new NondominatedPopulation());
	}
	
	/**
	 * Constructs a new CMA-ES instance using default parameters.
	 *
	 * @param problem the problem to optimize
	 * @param lambda the offspring population size
	 * @param fitnessEvaluator secondary comparison criteria for comparing population individuals with the same rank,
	 *        or {@code null} to use the default crowding distance metric
	 * @param archive the nondominated archive for storing the elite individuals
	 */
	public CMAES(Problem problem, int lambda, IndicatorFitnessEvaluator fitnessEvaluator,
			NondominatedPopulation archive) {
		this(problem, lambda, fitnessEvaluator, archive, null, Settings.isCMAESConsistencyCheckingEnabled(),
				-1, -1, -1, -1, -1, -1, -1);
	}

	/**
	 * Constructs a new CMA-ES instance with the given parameters.
	 * <p>
	 * If the parameters {@code cc}, {@code cs}, {@code damps}, {@code ccov}, {@code ccovsep}, {@code sigma}, and
	 * {@code diagonalIterations} are set to any negative number, then the default parameter will be used.
	 * 
	 * @param problem the problem to optimize
	 * @param lambda the offspring population size
	 * @param fitnessEvaluator secondary comparison criteria for comparing population individuals with the same rank,
	 *        or {@code null} to use the default crowding distance metric
	 * @param archive the nondominated archive for storing the elite individuals
	 * @param initialSearchPoint an initial search point, or {@code null} if no initial search point is specified
	 * @param checkConsistency if {@code true}, performs checks to ensure CMA-ES remains numerically stable
	 * @param cc the cumulation parameter
	 * @param cs the step size of the cumulation parameter
	 * @param damps the damping factor for the step size
	 * @param ccov the learning rate
	 * @param ccovsep the learning rate when in diagonal-only mode
	 * @param sigma the initial standard deviation
	 * @param diagonalIterations the number of iterations in which only the covariance diagonal is used
	 */
	public CMAES(Problem problem, int lambda, IndicatorFitnessEvaluator fitnessEvaluator,
			NondominatedPopulation archive, double[] initialSearchPoint, boolean checkConsistency, double cc,
			double cs, double damps, double ccov, double ccovsep, double sigma, int diagonalIterations) {
		super(problem);
		setLambda(lambda);
		setArchive(archive);
		setCc(cc);
		setCs(cs);
		setDamps(damps);
		setCcov(ccov);
		setCcovsep(ccovsep);
		setSigma(sigma);
		setDiagonalIterations(diagonalIterations);
		setFitnessEvaluator(fitnessEvaluator);
		setCheckConsistency(checkConsistency);
		
		Validate.that("problem", problem).isType(RealVariable.class);
		
		this.initialSearchPoint = initialSearchPoint;
		this.population = new Population();
	}

	/**
	 * Returns the number of iterations in which only the covariance diagonal is used.
	 * 
	 * @return the number of iterations in which only the covariance diagonal is used
	 */
	public int getDiagonalIterations() {
		return diagonalIterations;
	}

	/**
	 * Sets the number of iterations in which only the covariance diagonal is used.  If set to {@code -1}, a default
	 * value will be provided during initialization.  This property can only be configured before initialization.
	 * 
	 * @param diagonalIterations the number of iterations in which only the covariance diagonal is used
	 */
	@Property
	public void setDiagonalIterations(int diagonalIterations) {
		assertNotInitialized();
		this.diagonalIterations = diagonalIterations;
	}

	/**
	 * Returns the number of offspring generated each iteration.
	 * 
	 * @return the number of offspring generated each iteration
	 */
	public int getLambda() {
		return lambda;
	}

	/**
	 * Sets the number of offspring generated each iteration.  If set to {@code -1}, a default value will be provided
	 * during initialization.  This property can only be configured before initialization.
	 * 
	 * @param lambda the number of offspring generated each iteration
	 */
	@Property
	public void setLambda(int lambda) {
		assertNotInitialized();
		this.lambda = lambda;
	}

	/**
	 * Returns the overall standard deviation.
	 * 
	 * @return the overall standard deviation
	 */
	public double getSigma() {
		return sigma;
	}

	/**
	 * Sets the overall standard deviation.  If set to {@code -1}, a default value will be provided during
	 * initialization.  This property can only be configured before initialization.
	 * 
	 * @param sigma the overall standard deviation
	 */
	@Property
	public void setSigma(double sigma) {
		assertNotInitialized();
		this.sigma = sigma;
	}

	/**
	 * Returns the learning rate.
	 * 
	 * @return the learning rate
	 */
	public double getCcov() {
		return ccov;
	}

	/**
	 * Sets the learning rate.  If set to {@code -1}, a default value will be provided during initialization.  This
	 * property can only be configured before initialization.
	 * 
	 * @param ccov the learning rate
	 */
	@Property
	public void setCcov(double ccov) {
		assertNotInitialized();
		this.ccov = ccov;
	}

	/**
	 * Returns the learning rate when diagonal mode is active.
	 * 
	 * @return the learning rate when diagonal mode is active
	 */
	public double getCcovsep() {
		return ccovsep;
	}

	/**
	 * Sets the learning rate when diagonal mode is active.  If set to {@code -1}, a default value will be provided
	 * during initialization.  This property can only be configured before initialization.
	 * 
	 * @param ccovsep the learning rate when diagonal mode is active
	 */
	@Property
	public void setCcovsep(double ccovsep) {
		assertNotInitialized();
		this.ccovsep = ccovsep;
	}

	/**
	 * Returns the step size of the cumulation parameter.
	 * 
	 * @return the step size of the cumulation parameter
	 */
	public double getCs() {
		return cs;
	}

	/**
	 * Sets the step size of the cumulation parameter.  If set to {@code -1}, a default value will be provided during
	 * initialization.  This property can only be configured before initialization.
	 * 
	 * @param cs the step size of the cumulation parameter
	 */
	@Property
	public void setCs(double cs) {
		assertNotInitialized();
		this.cs = cs;
	}

	/**
	 * Returns the cumulation parameter.
	 * 
	 * @return the cumulation parameter
	 */
	public double getCc() {
		return cc;
	}

	/**
	 * Sets the cumulation parameter.  If set to {@code -1}, a default value will be provided during initialization.
	 * This property can only be configured before initialization.
	 * 
	 * @param cc the cumulation parameter
	 */
	@Property
	public void setCc(double cc) {
		assertNotInitialized();
		this.cc = cc;
	}

	/**
	 * Returns the damping for step size.
	 * 
	 * @return the damping for step size
	 */
	public double getDamps() {
		return damps;
	}

	/**
	 * Sets the damping for step size.  If set to {@code -1}, a default value will be provided during initialization.
	 * This property can only be configured before initialization.
	 * 
	 * @param damps the damping for step size
	 */
	@Property
	public void setDamps(double damps) {
		assertNotInitialized();
		this.damps = damps;
	}

	/**
	 * Returns the initial search point to start searching from, or {@code null} if no initial search point was
	 * specified.
	 * 
	 * @return the initial search point to start searching from, or {@code null} if no initial search point was
	 *         specified
	 */
	public double[] getInitialSearchPoint() {
		return initialSearchPoint;
	}
	
	/**
	 * Returns the non-dominated archive of the best solutions found.
	 * 
	 * @return the non-dominated archive of the best solutions found
	 */
	public NondominatedPopulation getArchive() {
		return archive;
	}
	
	/**
	 * Sets the non-dominated archive of the best solutions found.  This property can only be configured before
	 * initialization.
	 * 
	 * @param archive the non-dominated archive of the best solutions found
	 */
	public void setArchive(NondominatedPopulation archive) {
		assertNotInitialized();
		this.archive = archive;
	}
	
	/**
	 * Returns the indicator-based fitness evaluator.
	 * 
	 * @return the indicator-based fitness evaluator
	 */
	public IndicatorFitnessEvaluator getFitnessEvaluator() {
		return fitnessEvaluator;
	}
	
	/**
	 * Sets the indicator-based fitness evaluator used as a secondary comparison criteria for comparing population
	 * individuals with the same rank, or {@code null} to use the default crowding distance metric
	 * 
	 * @param fitnessEvaluator the indicator-based fitness evaluator
	 */
	public void setFitnessEvaluator(IndicatorFitnessEvaluator fitnessEvaluator) {
		this.fitnessEvaluator = fitnessEvaluator;
	}
	
	/**
	 * Returns {@code true} if consistency checks are enabled; {@code false} otherwise.
	 * 
	 * @return {@code true} if consistency checks are enabled; {@code false} otherwise
	 */
	public boolean isCheckConsistency() {
		return checkConsistency;
	}
	
	/**
	 * Enables or disables consistency checks to ensure CMA-ES remains numerically stable.  This property can only be
	 * configured before initialization.
	 * 
	 * @param checkConsistency {@code true} if consistency checks are enabled; {@code false} otherwise
	 */
	@Property
	public void setCheckConsistency(boolean checkConsistency) {
		assertNotInitialized();
		this.checkConsistency = checkConsistency;
	}

	@Override
	public void applyConfiguration(TypedProperties properties) {
		if (properties.contains("indicator")) {
			String indicator = properties.getString("indicator");
			
			if ("hypervolume".equalsIgnoreCase(indicator)) {
				setFitnessEvaluator(new HypervolumeFitnessEvaluator(problem));
			} else if ("epsilon".equalsIgnoreCase(indicator)) {
				setFitnessEvaluator(new AdditiveEpsilonIndicatorFitnessEvaluator(problem));
			} else if ("crowding".equalsIgnoreCase(indicator)) {
				setFitnessEvaluator(null);
			} else {
				throw new ConfigurationException("invalid indicator: " + indicator);
			}
		}
		
		Configurable.super.applyConfiguration(properties);
	}

	@Override
	public TypedProperties getConfiguration() {
		TypedProperties properties = Configurable.super.getConfiguration();
		
		if (fitnessEvaluator == null) {
			properties.setString("indicator", "crowding");
		} else if (fitnessEvaluator instanceof HypervolumeFitnessEvaluator) {
			properties.setString("indicator", "hypervolume");
		} else if (fitnessEvaluator instanceof AdditiveEpsilonIndicatorFitnessEvaluator) {
			properties.setString("indicator", "epsilon");
		}
		
		return properties;
	}

	/**
	 * Validates parameters prior to calling the {@link #initialize()} method.  Checks include ensuring the initial
	 * search point is valid.
	 * 
	 * @param prototypeSolution an example solution for retrieving variable bounds
	 * @throws IllegalArgumentException if any of the checks fail
	 */
	private void preInitChecks(Solution prototypeSolution) {
		if (initialSearchPoint == null) {
			return;
		}
		
		if (initialSearchPoint.length != prototypeSolution.getNumberOfVariables()) {
			Validate.that("initialSearchPoint", initialSearchPoint)
				.fails("must match the number of decision variables");
		}
		
		for (int i = 0; i < problem.getNumberOfVariables(); i++) {
			RealVariable realVariable = (RealVariable)prototypeSolution.getVariable(i);
			Validate.that("initialSearchPoint", initialSearchPoint[i])
				.isBetween(realVariable.getLowerBound(), realVariable.getUpperBound());
		}
	}
	
	/**
	 * Validates parameters after calling the {@link #initialize()} method.
	 * 
	 * @throws IllegalArgumentException if any of the checks fail
	 */
	private void postInitChecks() {
		Validate.that("number of variables", problem.getNumberOfVariables()).isGreaterThan(0);
		Validate.that("lambda (offspring population size)", lambda).isGreaterThanOrEqualTo(1);
		Validate.that("mu (number of parents selected for recombination)", mu).isLessThanOrEqualTo("lambda", lambda);
		Validate.that("cs (step-size cumulation parameter)", cs).isBetween(0.0, 1.0);
		Validate.that("damps (step-size damping parameter)", damps).isGreaterThan(0.0);
		Validate.that("cc (cumulation parameter)", cc).isBetween(0.0, 1.0);
		Validate.that("mueff (variance effectiveness)", mueff).isGreaterThanOrEqualTo(0.0);
		Validate.that("ccov (learning rate)", ccov).isGreaterThanOrEqualTo(0.0);
		Validate.that("ccovsep (learning rate when diagonal mode is active)", ccovsep).isGreaterThanOrEqualTo(0.0);
		Validate.that("sigma (initial standard deviation)", sigma).isGreaterThan(0.0);
		Validate.that("diagD (initial standard deviations)", StatUtils.min(diagD)).isGreaterThan(0.0);
	}

<<<<<<< HEAD
	@Override
	public void initialize() {
		super.initialize();
		
=======
	protected void initializeState() {
>>>>>>> 0ff5074f
		int N = problem.getNumberOfVariables();
		Solution prototypeSolution = problem.newSolution();
		
		preInitChecks(prototypeSolution);

		// initialization
		if (sigma < 0) {
			sigma = 0.5;
		}
		
		if (diagonalIterations < 0) {
			diagonalIterations = 150 * N / lambda;
		}
		
		diagD = new double[N];
		pc = new double[N];
		ps = new double[N];
		B = new double[N][N];
		C = new double[N][N];

		for (int i = 0; i < N; i++) {
			pc[i] = 0;
			ps[i] = 0;
			diagD[i] = 1;

			for (int j = 0; j < N; j++) {
				B[i][j] = 0;
			}

			for (int j = 0; j < i; j++) {
				C[i][j] = 0;
			}

			B[i][i] = 1;
			C[i][i] = diagD[i] * diagD[i];
		}
		
		// initialization of xmean
		if (xmean == null) {
			xmean = new double[N];
			
			if (initialSearchPoint == null) {
				for (int i = 0; i < N; i++) {
					RealVariable variable = (RealVariable)prototypeSolution.getVariable(i);
					double offset = sigma * diagD[i];
					double range = (variable.getUpperBound() - variable.getLowerBound() - 2*sigma*diagD[i]);
					
					if (offset > 0.4 * (variable.getUpperBound() - variable.getLowerBound())) {
						offset = 0.4 * (variable.getUpperBound() - variable.getLowerBound());
						range = 0.2 * (variable.getUpperBound() - variable.getLowerBound());
					}
					
					xmean[i] = variable.getLowerBound() + offset + PRNG.nextDouble() * range;
				}
			} else {
				for (int i = 0; i < N; i++) {
					xmean[i] = initialSearchPoint[i] + sigma * diagD[i] * PRNG.nextGaussian();
				}
			}
		}

		// initialization of other parameters
		chiN = Math.sqrt(N) * (1.0 - 1.0 / (4.0 * N) + 1.0 / (21.0 * N * N));
		mu = (int)Math.floor(lambda / 2.0);
		weights = new double[mu];

		for (int i = 0; i < mu; i++) {
			weights[i] = Math.log(mu + 1) - Math.log(i + 1);
		}

		double sum = StatUtils.sum(weights);

		for (int i = 0; i < mu; i++) {
			weights[i] /= sum;
		}

		double sumSq = StatUtils.sumSq(weights);

		mueff = 1.0 / sumSq; // also called mucov
		
		if (cs < 0) {
			cs = (mueff + 2) / (N + mueff + 3);
		}
		
		if (damps < 0) {
			damps = (1 + 2 * Math.max(0, Math.sqrt((mueff - 1.0) / (N + 1)) - 1)) + cs;
		}
		
		if (cc < 0) {
			cc = 4.0 / (N + 4.0);
		}
		
		if (ccov < 0) {
			ccov = 2.0 / (N + 1.41) / (N + 1.41) / mueff + (1 - (1.0 / mueff)) * Math.min(1, (2 * mueff - 1) / (mueff + (N + 2) * (N + 2)));
		}
		
		if (ccovsep < 0) {
			ccovsep = Math.min(1, ccov * (N + 1.5) / 3.0);
		}
		
		postInitChecks();
	}
	
	@Override
	protected void initialize() {
		super.initialize();
		initializeState();
		
		// Run one iteration to produce the initial population.
		iterate();
	}

	/**
	 * Performs eigenvalue decomposition to update B and diagD.
	 */
	private void eigendecomposition() {
		int N = problem.getNumberOfVariables();

		lastEigenupdate = iteration;

		if (diagonalIterations >= iteration) {
			for (int i = 0; i < N; i++) {
				diagD[i] = Math.sqrt(C[i][i]);
			}
		} else {
			// set B <- C
			for (int i = 0; i < N; i++) {
				for (int j = 0; j <= i; j++) {
					B[i][j] = B[j][i] = C[i][j];
				}
			}

			// eigenvalue decomposition
			double[] offdiag = new double[N];
			tred2(N, B, diagD, offdiag);
			tql2(N, diagD, offdiag, B);

			if (checkConsistency) {
				checkEigenSystem(N, C, diagD, B);
			}

			// assign diagD to eigenvalue square roots
			for (int i = 0; i < N; i++) {
				if (diagD[i] < 0) { // numerical problem?
					System.err.println("an eigenvalue has become negative");
					diagD[i] = 0;
				}

				diagD[i] = Math.sqrt(diagD[i]);
			}
		}
	}
	
	/**
	 * Test and correct any numerical issues.
	 */
	private void testAndCorrectNumerics() {
		// flat fitness, test is function values are identical
		if (population.size() > 0) {
			population.sort(new ObjectiveComparator(0));
			
			if (population.get(0).getObjective(0) == population.get(Math.min(lambda-1, lambda/2 + 1) - 1).getObjective(0)) {
				System.err.println("flat fitness landscape, consider reformulation of fitness, step size increased");
				sigma *= Math.exp(0.2 + cs/damps);
			}
		}
		
		// align (renormalize) scale C (and consequently sigma)
		double fac = 1.0;
		
		if (StatUtils.max(diagD) < 1e-6) {
			fac = 1.0 / StatUtils.max(diagD);
		} else if (StatUtils.min(diagD) > 1e4) {
			fac = 1.0 / StatUtils.min(diagD);
		}
		
		if (fac != 1.0) {
			sigma /= fac;
			
			for (int i = 0; i < problem.getNumberOfVariables(); i++) {
				pc[i] *= fac;
				diagD[i] *= fac;
				
				for (int j = 0; j <= i; j++) {
					C[i][j] *= fac*fac;
				}
			}
		}
	}

	/**
	 * Samples a new population.
	 */
	private void samplePopulation() {
		boolean feasible = true;
		int N = problem.getNumberOfVariables();

		if ((iteration - lastEigenupdate) > 1.0 / ccov / N / 5.0) {
			eigendecomposition();
		}
		
		if (checkConsistency) {
			testAndCorrectNumerics();
		}
		
		population.clear();

		// sample the distribution
		for (int i = 0; i < lambda; i++) {
			Solution solution = problem.newSolution();

			if (diagonalIterations >= iteration) {
				// loop until a feasible solution is generated
				do {
					feasible = true;

					for (int j = 0; j < N; j++) {
						RealVariable variable = (RealVariable)solution.getVariable(j);
						double value = xmean[j] + sigma * diagD[j] * PRNG.nextGaussian();

						if (value < variable.getLowerBound() || value > variable.getUpperBound()) {
							feasible = false;
							break;
						}

						variable.setValue(value);
					}
				} while (!feasible);
			} else {
				double[] artmp = new double[N];
				
				// loop until a feasible solution is generated
				do {
					feasible = true;

					for (int j = 0; j < N; j++) {
						artmp[j] = diagD[j] * PRNG.nextGaussian();
					}

					// add mutation (sigma * B * (D*z))
					for (int j = 0; j < N; j++) {
						RealVariable variable = (RealVariable)solution.getVariable(j);
						double sum = 0.0;

						for (int k = 0; k < N; k++) {
							sum += B[j][k] * artmp[k];
						}

						double value = xmean[j] + sigma * sum;

						if (value < variable.getLowerBound() || value > variable.getUpperBound()) {
							feasible = false;
							break;
						}

						variable.setValue(value);
					}
				} while (!feasible);
			}
			
			population.add(solution);
		}

		iteration++;
	}
	
	/**
	 * Comparator using indicator-based fitness to break ties.
	 */
	private class NondominatedFitnessComparator extends ChainedComparator implements Comparator<Solution> {

		public NondominatedFitnessComparator() {
			super(new RankComparator(), new FitnessComparator(fitnessEvaluator.areLargerValuesPreferred()));
		}

	}
	
	/**
	 * Comparator for single-objective problems using aggregate constraint violations to handle constrained
	 * optimization problems.
	 */
	private class SingleObjectiveComparator extends ChainedComparator implements Comparator<Solution> {

		public SingleObjectiveComparator() {
			super(new AggregateConstraintComparator(), new ObjectiveComparator(0));
		}
		
	}

	/**
	 * Updates the internal parameters given the evaluated population.
	 */
	private void updateDistribution() {
		int N = problem.getNumberOfVariables();
		double[] xold = Arrays.copyOf(xmean, xmean.length);
		double[] BDz = new double[N];
		double[] artmp = new double[N];

		// sort function values
		if (problem.getNumberOfObjectives() == 1) {
			population.sort(new SingleObjectiveComparator());
		} else {
			if (fitnessEvaluator == null) {
				population.sort(new NondominatedSortingComparator());
			} else {
				population.sort(new NondominatedFitnessComparator());
			}
		}

		// calculate xmean and BDz
		for (int i = 0; i < N; i++) {
			xmean[i] = 0;

			for (int j = 0; j < mu; j++) {
				xmean[i] += weights[j] * EncodingUtils.getReal(population.get(j).getVariable(i));
			}

			BDz[i] = Math.sqrt(mueff) * (xmean[i] - xold[i]) / sigma;
		}

		// cumulation for sigma (ps) using B*z
		if (diagonalIterations >= iteration) {
			// given B=I we have B*z = z = D^-1 BDz
			for (int i = 0; i < N; i++) {
				ps[i] = (1.0 - cs) * ps[i] + Math.sqrt(cs * (2.0 - cs)) * BDz[i] / diagD[i];
			}
		} else {
			for (int i = 0; i < N; i++) {
				double sum = 0.0;

				for (int j = 0; j < N; j++) {
					sum += B[j][i] * BDz[j];
				}

				artmp[i] = sum / diagD[i];
			}

			for (int i = 0; i < N; i++) {
				double sum = 0.0;

				for (int j = 0; j < N; j++) {
					sum += B[i][j] * artmp[j];
				}

				ps[i] = (1.0 - cs) * ps[i] + Math.sqrt(cs * (2.0 - cs)) * sum;
			}
		}

		// calculate norm(ps)^2
		double psxps = 0;

		for (int i = 0; i < N; i++) {
			psxps += ps[i] * ps[i];
		}

		// cumulation for covariance matrix (pc) using B*D*z
		int hsig = 0;

		if (Math.sqrt(psxps) / Math.sqrt(1.0 - Math.pow(1.0 - cs, 2.0 * iteration)) / chiN < 1.4 + 2.0 / (N+1)) {
			hsig = 1;
		}

		for (int i = 0; i < N; i++) {
			pc[i] = (1.0 - cc) * pc[i] + hsig * Math.sqrt(cc * (2.0 - cc)) * BDz[i];
		}

		// update of C
		for (int i = 0; i < N; i++) {
			for (int j = (diagonalIterations >= iteration ? i : 0); j <= i; j++) {
				C[i][j] = (1.0 - (diagonalIterations >= iteration ? ccovsep : ccov)) * C[i][j] + ccov * (1.0 / mueff) * (pc[i] * pc[j] + (1 - hsig) * cc * (2.0 - cc) * C[i][j]);

				for (int k = 0; k < mu; k++) {
					C[i][j] += ccov * (1 - 1.0 / mueff) * weights[k] * (EncodingUtils.getReal(population.get(k).getVariable(i)) - xold[i]) * (EncodingUtils.getReal(population.get(k).getVariable(j)) - xold[j]) / sigma / sigma;
				}
			}
		}

		// update of sigma
		sigma *= Math.exp(((Math.sqrt(psxps) / chiN) - 1) * cs / damps);
	}
	
	@Override
	protected void iterate() {
		samplePopulation();
		evaluateAll(population);
		
		// extension for multiple objectives
		if (problem.getNumberOfObjectives() > 1) {
			new FastNondominatedSorting().evaluate(population);
			
			if (fitnessEvaluator != null) {
				fitnessEvaluator.evaluate(population);
			}
		}

		archive.addAll(population);
		updateDistribution();
	}
	
	@Override
<<<<<<< HEAD
	public void step() {
		// Since unlike other algorithms, the initialize() method does not produce an initial population.  To remain
		// consistent, we override the step() method so that iterate() is called after initialize().
		if (!isInitialized()) {
			initialize();
			iterate();
		} else {
			iterate();
		}
		
		getExtensions().onStep();
	}
	
	@Override
=======
>>>>>>> 0ff5074f
	public NondominatedPopulation getResult() {
		return archive;
	}
	
	// The remaining functions in this file are copied almost verbatim from Nikolaus Hansen's Java implementation.
	
	/**
	 * Symmetric Householder reduction to tridiagonal form, taken from JAMA package.
	 * 
	 * This is derived from the Algol procedures tred2 by Bowdler, Martin, Reinsch, and Wilkinson, Handbook for Auto.
	 * Comp., Vol.ii-Linear Algebra, and the corresponding Fortran subroutine in EISPACK.
	 */
	private static void tred2(int n, double[][] V, double[] d, double[] e) {
		for (int j = 0; j < n; j++) {
			d[j] = V[n-1][j];
		}

		// Householder reduction to tridiagonal form.
		for (int i = n-1; i > 0; i--) {

			// Scale to avoid under/overflow.
			double scale = 0.0;
			double h = 0.0;
			for (int k = 0; k < i; k++) {
				scale = scale + Math.abs(d[k]);
			}
			if (scale == 0.0) {
				e[i] = d[i-1];
				for (int j = 0; j < i; j++) {
					d[j] = V[i-1][j];
					V[i][j] = 0.0;
					V[j][i] = 0.0;
				}
			} else {
				// Generate Householder vector.
				for (int k = 0; k < i; k++) {
					d[k] /= scale;
					h += d[k] * d[k];
				}
				double f = d[i-1];
				double g = Math.sqrt(h);
				if (f > 0) {
					g = -g;
				}
				e[i] = scale * g;
				h = h - f * g;
				d[i-1] = f - g;
				for (int j = 0; j < i; j++) {
					e[j] = 0.0;
				}

				// Apply similarity transformation to remaining columns.
				for (int j = 0; j < i; j++) {
					f = d[j];
					V[j][i] = f;
					g = e[j] + V[j][j] * f;
					for (int k = j+1; k <= i-1; k++) {
						g += V[k][j] * d[k];
						e[k] += V[k][j] * f;
					}
					e[j] = g;
				}
				f = 0.0;
				for (int j = 0; j < i; j++) {
					e[j] /= h;
					f += e[j] * d[j];
				}
				double hh = f / (h + h);
				for (int j = 0; j < i; j++) {
					e[j] -= hh * d[j];
				}
				for (int j = 0; j < i; j++) {
					f = d[j];
					g = e[j];
					for (int k = j; k <= i-1; k++) {
						V[k][j] -= (f * e[k] + g * d[k]);
					}
					d[j] = V[i-1][j];
					V[i][j] = 0.0;
				}
			}
			d[i] = h;
		}

		// Accumulate transformations.
		for (int i = 0; i < n-1; i++) {
			V[n-1][i] = V[i][i];
			V[i][i] = 1.0;
			double h = d[i+1];
			if (h != 0.0) {
				for (int k = 0; k <= i; k++) {
					d[k] = V[k][i+1] / h;
				}
				for (int j = 0; j <= i; j++) {
					double g = 0.0;
					for (int k = 0; k <= i; k++) {
						g += V[k][i+1] * V[k][j];
					}
					for (int k = 0; k <= i; k++) {
						V[k][j] -= g * d[k];
					}
				}
			}
			for (int k = 0; k <= i; k++) {
				V[k][i+1] = 0.0;
			}
		}
		for (int j = 0; j < n; j++) {
			d[j] = V[n-1][j];
			V[n-1][j] = 0.0;
		}
		V[n-1][n-1] = 1.0;
		e[0] = 0.0;
	}
	
	/**
	 * Symmetric tridiagonal QL algorithm, taken from JAMA package.
	 * 
	 * This is derived from the Algol procedures tql2, by Bowdler, Martin, Reinsch, and Wilkinson, Handbook for Auto.
	 * Comp., Vol.ii-Linear Algebra, and the corresponding Fortran subroutine in EISPACK.
	 */
	private static void tql2(int n, double[] d, double[] e, double[][] V) {
		for (int i = 1; i < n; i++) {
			e[i-1] = e[i];
		}
		e[n-1] = 0.0;

		double f = 0.0;
		double tst1 = 0.0;
		double eps = Math.pow(2.0,-52.0);
		for (int l = 0; l < n; l++) {
			// Find small subdiagonal element
			tst1 = Math.max(tst1,Math.abs(d[l]) + Math.abs(e[l]));
			int m = l;
			while (m < n) {
				if (Math.abs(e[m]) <= eps*tst1) {
					break;
				}
				m++;
			}

			// If m == l, d[l] is an eigenvalue, otherwise, iterate.
			if (m > l) {
				int iter = 0;
				do {
					iter = iter + 1;  // (Could check iteration count here.)

					// Compute implicit shift
					double g = d[l];
					double p = (d[l+1] - g) / (2.0 * e[l]);
					double r = hypot(p,1.0);
					if (p < 0) {
						r = -r;
					}
					d[l] = e[l] / (p + r);
					d[l+1] = e[l] * (p + r);
					double dl1 = d[l+1];
					double h = g - d[l];
					for (int i = l+2; i < n; i++) {
						d[i] -= h;
					}
					f = f + h;

					// Implicit QL transformation.
					p = d[m];
					double c = 1.0;
					double c2 = c;
					double c3 = c;
					double el1 = e[l+1];
					double s = 0.0;
					double s2 = 0.0;
					for (int i = m-1; i >= l; i--) {
						c3 = c2;
						c2 = c;
						s2 = s;
						g = c * e[i];
						h = c * p;
						r = hypot(p,e[i]);
						e[i+1] = s * r;
						s = e[i] / r;
						c = p / r;
						p = c * d[i] - s * g;
						d[i+1] = h + s * (c * g + s * d[i]);

						// Accumulate transformation.
						for (int k = 0; k < n; k++) {
							h = V[k][i+1];
							V[k][i+1] = s * V[k][i] + c * h;
							V[k][i] = c * V[k][i] - s * h;
						}
					}
					p = -s * s2 * c3 * el1 * e[l] / dl1;
					e[l] = s * p;
					d[l] = c * p;

					// Check for convergence.
				} while (Math.abs(e[l]) > eps*tst1);
			}
			d[l] = d[l] + f;
			e[l] = 0.0;
		}

		// Sort eigenvalues and corresponding vectors.
		for (int i = 0; i < n-1; i++) {
			int k = i;
			double p = d[i];
			for (int j = i+1; j < n; j++) {
				if (d[j] < p) { // NH find smallest k>i
					k = j;
					p = d[j];
				}
			}
			if (k != i) {
				d[k] = d[i]; // swap k and i
				d[i] = p;
				for (int j = 0; j < n; j++) {
					p = V[j][i];
					V[j][i] = V[j][k];
					V[j][k] = p;
				}
			}
		}
	}

	/**
	 * Exhaustive test of the output of the eigendecomposition.  Needs O(n^3) operations.
	 * 
	 * @return the number of detected inaccuracies
	 */
	private static int checkEigenSystem(int N, double[][] C, double[] diag, double[][] Q) {
		/* compute Q diag Q^T and Q Q^T to check */
		int i;
		int j;
		int k;
		int res = 0;
		double cc;
		double dd;

		for (i=0; i < N; ++i) {
			for (j=0; j < N; ++j) {
				for (cc=0.,dd=0., k=0; k < N; ++k) {
					cc += diag[k] * Q[i][k] * Q[j][k];
					dd += Q[i][k] * Q[j][k];
				}
				/* check here, is the normalization the right one? */
				if (Math.abs(cc - C[i>j?i:j][i>j?j:i])/Math.sqrt(C[i][i]*C[j][j]) > 1e-10
						&& Math.abs(cc - C[i>j?i:j][i>j?j:i]) > 1e-9) { /* quite large */
					System.err.println("imprecise result detected " + i + " " + j + " " + cc + " " + C[i>j?i:j][i>j?j:i] + " " + (cc-C[i>j?i:j][i>j?j:i]));
					++res;
				}
				if (Math.abs(dd - (i==j?1:0)) > 1e-10) {
					System.err.println("imprecise result detected (Q not orthog.) " + i + " " + j + " " + dd);
					++res;
				}
			}
		}
		return res;
	}

	/**
	 * Compute sqrt(a^2 + b^2) without under/overflow.
	 */
	private static double hypot(double a, double b) {
		double r  = 0;
		if (Math.abs(a) > Math.abs(b)) {
			r = b/a;
			r = Math.abs(a)*Math.sqrt(1+r*r);
		} else if (b != 0) {
			r = a/b;
			r = Math.abs(b)*Math.sqrt(1+r*r);
		}
		return r;
	}
	
	@Override
	public void saveState(ObjectOutputStream stream) throws IOException {
		super.saveState(stream);

		stream.writeObject(xmean);
		stream.writeInt(iteration);
		stream.writeDouble(sigma);
		stream.writeObject(diagD);
		stream.writeObject(pc);
		stream.writeObject(ps);
		stream.writeObject(B);
		stream.writeObject(C);
		stream.writeInt(lastEigenupdate);
		population.saveState(stream);
		
		if (archive != null) {
			archive.saveState(stream);
		}
	}

	@Override
	public void loadState(ObjectInputStream stream) throws IOException, ClassNotFoundException {
		super.loadState(stream);

		xmean = (double[])stream.readObject();
		
		initializeState();
		
		iteration = stream.readInt();
		sigma = stream.readDouble();
		diagD = (double[])stream.readObject();
		pc = (double[])stream.readObject();
		ps = (double[])stream.readObject();
		B = (double[][])stream.readObject();
		C = (double[][])stream.readObject();
		lastEigenupdate = stream.readInt();
		population.loadState(stream);

		if (archive != null) {
			archive.loadState(stream);
		}
	}

}
<|MERGE_RESOLUTION|>--- conflicted
+++ resolved
@@ -1,1325 +1,1301 @@
-/* Copyright 2009-2024 David Hadka
- *
- * This file is part of the MOEA Framework.
- *
- * The MOEA Framework is free software: you can redistribute it and/or modify
- * it under the terms of the GNU Lesser General Public License as published by
- * the Free Software Foundation, either version 3 of the License, or (at your
- * option) any later version.
- *
- * The MOEA Framework is distributed in the hope that it will be useful, but
- * WITHOUT ANY WARRANTY; without even the implied warranty of MERCHANTABILITY
- * or FITNESS FOR A PARTICULAR PURPOSE.  See the GNU Lesser General Public
- * License for more details.
- *
- * You should have received a copy of the GNU Lesser General Public License
- * along with the MOEA Framework.  If not, see <http://www.gnu.org/licenses/>.
- */
-package org.moeaframework.algorithm;
-
-import java.io.IOException;
-import java.io.ObjectInputStream;
-import java.io.ObjectOutputStream;
-import java.util.Arrays;
-import java.util.Comparator;
-
-import org.apache.commons.math3.stat.StatUtils;
-import org.moeaframework.core.FastNondominatedSorting;
-import org.moeaframework.core.NondominatedPopulation;
-import org.moeaframework.core.PRNG;
-import org.moeaframework.core.Population;
-import org.moeaframework.core.Problem;
-import org.moeaframework.core.Settings;
-import org.moeaframework.core.Solution;
-import org.moeaframework.core.comparator.AggregateConstraintComparator;
-import org.moeaframework.core.comparator.ChainedComparator;
-import org.moeaframework.core.comparator.FitnessComparator;
-import org.moeaframework.core.comparator.NondominatedSortingComparator;
-import org.moeaframework.core.comparator.ObjectiveComparator;
-import org.moeaframework.core.comparator.RankComparator;
-import org.moeaframework.core.configuration.Configurable;
-import org.moeaframework.core.configuration.ConfigurationException;
-import org.moeaframework.core.configuration.Property;
-import org.moeaframework.core.fitness.AdditiveEpsilonIndicatorFitnessEvaluator;
-import org.moeaframework.core.fitness.HypervolumeFitnessEvaluator;
-import org.moeaframework.core.fitness.IndicatorFitnessEvaluator;
-import org.moeaframework.core.variable.EncodingUtils;
-import org.moeaframework.core.variable.RealVariable;
-import org.moeaframework.util.TypedProperties;
-import org.moeaframework.util.validate.Validate;
-
-/**
- * The Covariance Matrix Adaption Evolution Strategy (CMA-ES) algorithm for single and multi-objective problems.
- * For multi-objective problems, individuals are compared using Pareto ranking and crowding distance to break
- * ties.  An optional {@code fitnessEvaluator} parameter can be specified to replace the crowding distance calculation
- * with, for example, the hypervolume indicator.
- * <p>
- * This file is based on the Java implementation of CMA-ES by Nikolaus Hansen available at
- * {@literal https://www.lri.fr/~hansen/cmaes_inmatlab.html#java}, originally licensed under the GNU LGPLv3.
- * <p>
- * References:
- * <ol>
- *   <li>Hansen and Kern (2004). Evaluating the CMA Evolution Strategy on Multimodal Test Functions. In Proceedings of
- *       the Eighth International Conference on Parallel Problem Solving from Nature PPSN VIII, pp. 282-291,
- *       Berlin: Springer.
- *   <li>Hansen, N. (2011).  The CMA Evolution Strategy: A Tutorial.  Available at
- *       https://www.lri.fr/~hansen/cmatutorial.pdf.
- *   <li>Igel, C., N. Hansen, and S. Roth (2007).  Covariance Matrix Adaptation for Multi-objective Optimization.
- *       Evolutionary Computation, 15(1):1-28.
- * </ol>
- */
-public class CMAES extends AbstractAlgorithm implements Configurable {
-	
-	/**
-	 * An initial search point to start searching from, or {@code null} if no initial search point is specified.
-	 */
-	private final double[] initialSearchPoint;
-	
-	/**
-	 * Secondary comparison criteria for comparing population individuals with the same rank.  If {@code null}, the
-	 * default crowding distance metric is used.
-	 */
-	private IndicatorFitnessEvaluator fitnessEvaluator;
-	
-	/**
-	 * Nondominated archive of the best solutions found.
-	 */
-	private NondominatedPopulation archive;
-
-	/**
-	 * The number of iterations already performed.
-	 */
-	private int iteration;
-
-	/**
-	 * The number of iterations in which only the covariance diagonal is used.  This enhancement helps speed up the
-	 * algorithm when there are many decision variables.  Set to {@code 0} to always use the full covariance matrix.
-	 */
-	private int diagonalIterations;
-
-	/**
-	 * Number of offspring generated each iteration.
-	 */
-	private int lambda;
-
-	/**
-	 * Number of offspring selected for recombination.
-	 */
-	private int mu;
-
-	/**
-	 * Overall standard deviation.
-	 */
-	private double sigma;
-
-	/**
-	 * Variance-effectiveness.
-	 */
-	private double mueff;
-
-	/**
-	 * Learning rate.
-	 */
-	private double ccov;
-
-	/**
-	 * Learning rate when diagonal mode is active.
-	 */
-	private double ccovsep;
-
-	/**
-	 * Expectation of ||N(0, I)||.
-	 */
-	private double chiN;
-
-	/**
-	 * Step size cumulation parameter.
-	 */
-	private double cs;
-
-	/**
-	 * Cumulation parameter.
-	 */
-	private double cc;
-
-	/**
-	 * Damping for step size.
-	 */
-	private double damps;
-
-	/**
-	 * Weights for recombination.
-	 */
-	private double[] weights;
-
-	/**
-	 * Scaling factors.
-	 */
-	private double[] diagD;
-
-	/**
-	 * Current centroid of the distribution.
-	 */
-	private double[] xmean;
-
-	/**
-	 * Evolution path.
-	 */
-	private double[] pc;
-
-	/**
-	 * Evolution path for sigma.
-	 */
-	private double[] ps;
-
-	/**
-	 * Coordinate system.
-	 */
-	private double[][] B;
-
-	/**
-	 * Current covariance matrix.
-	 */
-	private double[][] C;
-	
-	/**
-	 * The current population.
-	 */
-	private Population population;
-
-	/**
-	 * Last iteration were the eigenvalue decomposition was calculated.
-	 */
-	private int lastEigenupdate;
-	
-	/**
-	 * If {@code true}, perform consistency checks to ensure CMA-ES remains numerically stable.
-	 */
-	private boolean checkConsistency;
-	
-	/**
-	 * Constructs a new CMA-ES intance using default parameters.
-	 * 
-	 * @param problem the problem to optimize
-	 */
-	public CMAES(Problem problem) {
-		this(problem, Settings.DEFAULT_POPULATION_SIZE, null, new NondominatedPopulation());
-	}
-	
-	/**
-	 * Constructs a new CMA-ES instance using default parameters.
-	 *
-	 * @param problem the problem to optimize
-	 * @param lambda the offspring population size
-	 * @param fitnessEvaluator secondary comparison criteria for comparing population individuals with the same rank,
-	 *        or {@code null} to use the default crowding distance metric
-	 * @param archive the nondominated archive for storing the elite individuals
-	 */
-	public CMAES(Problem problem, int lambda, IndicatorFitnessEvaluator fitnessEvaluator,
-			NondominatedPopulation archive) {
-		this(problem, lambda, fitnessEvaluator, archive, null, Settings.isCMAESConsistencyCheckingEnabled(),
-				-1, -1, -1, -1, -1, -1, -1);
-	}
-
-	/**
-	 * Constructs a new CMA-ES instance with the given parameters.
-	 * <p>
-	 * If the parameters {@code cc}, {@code cs}, {@code damps}, {@code ccov}, {@code ccovsep}, {@code sigma}, and
-	 * {@code diagonalIterations} are set to any negative number, then the default parameter will be used.
-	 * 
-	 * @param problem the problem to optimize
-	 * @param lambda the offspring population size
-	 * @param fitnessEvaluator secondary comparison criteria for comparing population individuals with the same rank,
-	 *        or {@code null} to use the default crowding distance metric
-	 * @param archive the nondominated archive for storing the elite individuals
-	 * @param initialSearchPoint an initial search point, or {@code null} if no initial search point is specified
-	 * @param checkConsistency if {@code true}, performs checks to ensure CMA-ES remains numerically stable
-	 * @param cc the cumulation parameter
-	 * @param cs the step size of the cumulation parameter
-	 * @param damps the damping factor for the step size
-	 * @param ccov the learning rate
-	 * @param ccovsep the learning rate when in diagonal-only mode
-	 * @param sigma the initial standard deviation
-	 * @param diagonalIterations the number of iterations in which only the covariance diagonal is used
-	 */
-	public CMAES(Problem problem, int lambda, IndicatorFitnessEvaluator fitnessEvaluator,
-			NondominatedPopulation archive, double[] initialSearchPoint, boolean checkConsistency, double cc,
-			double cs, double damps, double ccov, double ccovsep, double sigma, int diagonalIterations) {
-		super(problem);
-		setLambda(lambda);
-		setArchive(archive);
-		setCc(cc);
-		setCs(cs);
-		setDamps(damps);
-		setCcov(ccov);
-		setCcovsep(ccovsep);
-		setSigma(sigma);
-		setDiagonalIterations(diagonalIterations);
-		setFitnessEvaluator(fitnessEvaluator);
-		setCheckConsistency(checkConsistency);
-		
-		Validate.that("problem", problem).isType(RealVariable.class);
-		
-		this.initialSearchPoint = initialSearchPoint;
-		this.population = new Population();
-	}
-
-	/**
-	 * Returns the number of iterations in which only the covariance diagonal is used.
-	 * 
-	 * @return the number of iterations in which only the covariance diagonal is used
-	 */
-	public int getDiagonalIterations() {
-		return diagonalIterations;
-	}
-
-	/**
-	 * Sets the number of iterations in which only the covariance diagonal is used.  If set to {@code -1}, a default
-	 * value will be provided during initialization.  This property can only be configured before initialization.
-	 * 
-	 * @param diagonalIterations the number of iterations in which only the covariance diagonal is used
-	 */
-	@Property
-	public void setDiagonalIterations(int diagonalIterations) {
-		assertNotInitialized();
-		this.diagonalIterations = diagonalIterations;
-	}
-
-	/**
-	 * Returns the number of offspring generated each iteration.
-	 * 
-	 * @return the number of offspring generated each iteration
-	 */
-	public int getLambda() {
-		return lambda;
-	}
-
-	/**
-	 * Sets the number of offspring generated each iteration.  If set to {@code -1}, a default value will be provided
-	 * during initialization.  This property can only be configured before initialization.
-	 * 
-	 * @param lambda the number of offspring generated each iteration
-	 */
-	@Property
-	public void setLambda(int lambda) {
-		assertNotInitialized();
-		this.lambda = lambda;
-	}
-
-	/**
-	 * Returns the overall standard deviation.
-	 * 
-	 * @return the overall standard deviation
-	 */
-	public double getSigma() {
-		return sigma;
-	}
-
-	/**
-	 * Sets the overall standard deviation.  If set to {@code -1}, a default value will be provided during
-	 * initialization.  This property can only be configured before initialization.
-	 * 
-	 * @param sigma the overall standard deviation
-	 */
-	@Property
-	public void setSigma(double sigma) {
-		assertNotInitialized();
-		this.sigma = sigma;
-	}
-
-	/**
-	 * Returns the learning rate.
-	 * 
-	 * @return the learning rate
-	 */
-	public double getCcov() {
-		return ccov;
-	}
-
-	/**
-	 * Sets the learning rate.  If set to {@code -1}, a default value will be provided during initialization.  This
-	 * property can only be configured before initialization.
-	 * 
-	 * @param ccov the learning rate
-	 */
-	@Property
-	public void setCcov(double ccov) {
-		assertNotInitialized();
-		this.ccov = ccov;
-	}
-
-	/**
-	 * Returns the learning rate when diagonal mode is active.
-	 * 
-	 * @return the learning rate when diagonal mode is active
-	 */
-	public double getCcovsep() {
-		return ccovsep;
-	}
-
-	/**
-	 * Sets the learning rate when diagonal mode is active.  If set to {@code -1}, a default value will be provided
-	 * during initialization.  This property can only be configured before initialization.
-	 * 
-	 * @param ccovsep the learning rate when diagonal mode is active
-	 */
-	@Property
-	public void setCcovsep(double ccovsep) {
-		assertNotInitialized();
-		this.ccovsep = ccovsep;
-	}
-
-	/**
-	 * Returns the step size of the cumulation parameter.
-	 * 
-	 * @return the step size of the cumulation parameter
-	 */
-	public double getCs() {
-		return cs;
-	}
-
-	/**
-	 * Sets the step size of the cumulation parameter.  If set to {@code -1}, a default value will be provided during
-	 * initialization.  This property can only be configured before initialization.
-	 * 
-	 * @param cs the step size of the cumulation parameter
-	 */
-	@Property
-	public void setCs(double cs) {
-		assertNotInitialized();
-		this.cs = cs;
-	}
-
-	/**
-	 * Returns the cumulation parameter.
-	 * 
-	 * @return the cumulation parameter
-	 */
-	public double getCc() {
-		return cc;
-	}
-
-	/**
-	 * Sets the cumulation parameter.  If set to {@code -1}, a default value will be provided during initialization.
-	 * This property can only be configured before initialization.
-	 * 
-	 * @param cc the cumulation parameter
-	 */
-	@Property
-	public void setCc(double cc) {
-		assertNotInitialized();
-		this.cc = cc;
-	}
-
-	/**
-	 * Returns the damping for step size.
-	 * 
-	 * @return the damping for step size
-	 */
-	public double getDamps() {
-		return damps;
-	}
-
-	/**
-	 * Sets the damping for step size.  If set to {@code -1}, a default value will be provided during initialization.
-	 * This property can only be configured before initialization.
-	 * 
-	 * @param damps the damping for step size
-	 */
-	@Property
-	public void setDamps(double damps) {
-		assertNotInitialized();
-		this.damps = damps;
-	}
-
-	/**
-	 * Returns the initial search point to start searching from, or {@code null} if no initial search point was
-	 * specified.
-	 * 
-	 * @return the initial search point to start searching from, or {@code null} if no initial search point was
-	 *         specified
-	 */
-	public double[] getInitialSearchPoint() {
-		return initialSearchPoint;
-	}
-	
-	/**
-	 * Returns the non-dominated archive of the best solutions found.
-	 * 
-	 * @return the non-dominated archive of the best solutions found
-	 */
-	public NondominatedPopulation getArchive() {
-		return archive;
-	}
-	
-	/**
-	 * Sets the non-dominated archive of the best solutions found.  This property can only be configured before
-	 * initialization.
-	 * 
-	 * @param archive the non-dominated archive of the best solutions found
-	 */
-	public void setArchive(NondominatedPopulation archive) {
-		assertNotInitialized();
-		this.archive = archive;
-	}
-	
-	/**
-	 * Returns the indicator-based fitness evaluator.
-	 * 
-	 * @return the indicator-based fitness evaluator
-	 */
-	public IndicatorFitnessEvaluator getFitnessEvaluator() {
-		return fitnessEvaluator;
-	}
-	
-	/**
-	 * Sets the indicator-based fitness evaluator used as a secondary comparison criteria for comparing population
-	 * individuals with the same rank, or {@code null} to use the default crowding distance metric
-	 * 
-	 * @param fitnessEvaluator the indicator-based fitness evaluator
-	 */
-	public void setFitnessEvaluator(IndicatorFitnessEvaluator fitnessEvaluator) {
-		this.fitnessEvaluator = fitnessEvaluator;
-	}
-	
-	/**
-	 * Returns {@code true} if consistency checks are enabled; {@code false} otherwise.
-	 * 
-	 * @return {@code true} if consistency checks are enabled; {@code false} otherwise
-	 */
-	public boolean isCheckConsistency() {
-		return checkConsistency;
-	}
-	
-	/**
-	 * Enables or disables consistency checks to ensure CMA-ES remains numerically stable.  This property can only be
-	 * configured before initialization.
-	 * 
-	 * @param checkConsistency {@code true} if consistency checks are enabled; {@code false} otherwise
-	 */
-	@Property
-	public void setCheckConsistency(boolean checkConsistency) {
-		assertNotInitialized();
-		this.checkConsistency = checkConsistency;
-	}
-
-	@Override
-	public void applyConfiguration(TypedProperties properties) {
-		if (properties.contains("indicator")) {
-			String indicator = properties.getString("indicator");
-			
-			if ("hypervolume".equalsIgnoreCase(indicator)) {
-				setFitnessEvaluator(new HypervolumeFitnessEvaluator(problem));
-			} else if ("epsilon".equalsIgnoreCase(indicator)) {
-				setFitnessEvaluator(new AdditiveEpsilonIndicatorFitnessEvaluator(problem));
-			} else if ("crowding".equalsIgnoreCase(indicator)) {
-				setFitnessEvaluator(null);
-			} else {
-				throw new ConfigurationException("invalid indicator: " + indicator);
-			}
-		}
-		
-		Configurable.super.applyConfiguration(properties);
-	}
-
-	@Override
-	public TypedProperties getConfiguration() {
-		TypedProperties properties = Configurable.super.getConfiguration();
-		
-		if (fitnessEvaluator == null) {
-			properties.setString("indicator", "crowding");
-		} else if (fitnessEvaluator instanceof HypervolumeFitnessEvaluator) {
-			properties.setString("indicator", "hypervolume");
-		} else if (fitnessEvaluator instanceof AdditiveEpsilonIndicatorFitnessEvaluator) {
-			properties.setString("indicator", "epsilon");
-		}
-		
-		return properties;
-	}
-
-	/**
-	 * Validates parameters prior to calling the {@link #initialize()} method.  Checks include ensuring the initial
-	 * search point is valid.
-	 * 
-	 * @param prototypeSolution an example solution for retrieving variable bounds
-	 * @throws IllegalArgumentException if any of the checks fail
-	 */
-	private void preInitChecks(Solution prototypeSolution) {
-		if (initialSearchPoint == null) {
-			return;
-		}
-		
-		if (initialSearchPoint.length != prototypeSolution.getNumberOfVariables()) {
-			Validate.that("initialSearchPoint", initialSearchPoint)
-				.fails("must match the number of decision variables");
-		}
-		
-		for (int i = 0; i < problem.getNumberOfVariables(); i++) {
-			RealVariable realVariable = (RealVariable)prototypeSolution.getVariable(i);
-			Validate.that("initialSearchPoint", initialSearchPoint[i])
-				.isBetween(realVariable.getLowerBound(), realVariable.getUpperBound());
-		}
-	}
-	
-	/**
-	 * Validates parameters after calling the {@link #initialize()} method.
-	 * 
-	 * @throws IllegalArgumentException if any of the checks fail
-	 */
-	private void postInitChecks() {
-		Validate.that("number of variables", problem.getNumberOfVariables()).isGreaterThan(0);
-		Validate.that("lambda (offspring population size)", lambda).isGreaterThanOrEqualTo(1);
-		Validate.that("mu (number of parents selected for recombination)", mu).isLessThanOrEqualTo("lambda", lambda);
-		Validate.that("cs (step-size cumulation parameter)", cs).isBetween(0.0, 1.0);
-		Validate.that("damps (step-size damping parameter)", damps).isGreaterThan(0.0);
-		Validate.that("cc (cumulation parameter)", cc).isBetween(0.0, 1.0);
-		Validate.that("mueff (variance effectiveness)", mueff).isGreaterThanOrEqualTo(0.0);
-		Validate.that("ccov (learning rate)", ccov).isGreaterThanOrEqualTo(0.0);
-		Validate.that("ccovsep (learning rate when diagonal mode is active)", ccovsep).isGreaterThanOrEqualTo(0.0);
-		Validate.that("sigma (initial standard deviation)", sigma).isGreaterThan(0.0);
-		Validate.that("diagD (initial standard deviations)", StatUtils.min(diagD)).isGreaterThan(0.0);
-	}
-
-<<<<<<< HEAD
-	@Override
-	public void initialize() {
-		super.initialize();
-		
-=======
-	protected void initializeState() {
->>>>>>> 0ff5074f
-		int N = problem.getNumberOfVariables();
-		Solution prototypeSolution = problem.newSolution();
-		
-		preInitChecks(prototypeSolution);
-
-		// initialization
-		if (sigma < 0) {
-			sigma = 0.5;
-		}
-		
-		if (diagonalIterations < 0) {
-			diagonalIterations = 150 * N / lambda;
-		}
-		
-		diagD = new double[N];
-		pc = new double[N];
-		ps = new double[N];
-		B = new double[N][N];
-		C = new double[N][N];
-
-		for (int i = 0; i < N; i++) {
-			pc[i] = 0;
-			ps[i] = 0;
-			diagD[i] = 1;
-
-			for (int j = 0; j < N; j++) {
-				B[i][j] = 0;
-			}
-
-			for (int j = 0; j < i; j++) {
-				C[i][j] = 0;
-			}
-
-			B[i][i] = 1;
-			C[i][i] = diagD[i] * diagD[i];
-		}
-		
-		// initialization of xmean
-		if (xmean == null) {
-			xmean = new double[N];
-			
-			if (initialSearchPoint == null) {
-				for (int i = 0; i < N; i++) {
-					RealVariable variable = (RealVariable)prototypeSolution.getVariable(i);
-					double offset = sigma * diagD[i];
-					double range = (variable.getUpperBound() - variable.getLowerBound() - 2*sigma*diagD[i]);
-					
-					if (offset > 0.4 * (variable.getUpperBound() - variable.getLowerBound())) {
-						offset = 0.4 * (variable.getUpperBound() - variable.getLowerBound());
-						range = 0.2 * (variable.getUpperBound() - variable.getLowerBound());
-					}
-					
-					xmean[i] = variable.getLowerBound() + offset + PRNG.nextDouble() * range;
-				}
-			} else {
-				for (int i = 0; i < N; i++) {
-					xmean[i] = initialSearchPoint[i] + sigma * diagD[i] * PRNG.nextGaussian();
-				}
-			}
-		}
-
-		// initialization of other parameters
-		chiN = Math.sqrt(N) * (1.0 - 1.0 / (4.0 * N) + 1.0 / (21.0 * N * N));
-		mu = (int)Math.floor(lambda / 2.0);
-		weights = new double[mu];
-
-		for (int i = 0; i < mu; i++) {
-			weights[i] = Math.log(mu + 1) - Math.log(i + 1);
-		}
-
-		double sum = StatUtils.sum(weights);
-
-		for (int i = 0; i < mu; i++) {
-			weights[i] /= sum;
-		}
-
-		double sumSq = StatUtils.sumSq(weights);
-
-		mueff = 1.0 / sumSq; // also called mucov
-		
-		if (cs < 0) {
-			cs = (mueff + 2) / (N + mueff + 3);
-		}
-		
-		if (damps < 0) {
-			damps = (1 + 2 * Math.max(0, Math.sqrt((mueff - 1.0) / (N + 1)) - 1)) + cs;
-		}
-		
-		if (cc < 0) {
-			cc = 4.0 / (N + 4.0);
-		}
-		
-		if (ccov < 0) {
-			ccov = 2.0 / (N + 1.41) / (N + 1.41) / mueff + (1 - (1.0 / mueff)) * Math.min(1, (2 * mueff - 1) / (mueff + (N + 2) * (N + 2)));
-		}
-		
-		if (ccovsep < 0) {
-			ccovsep = Math.min(1, ccov * (N + 1.5) / 3.0);
-		}
-		
-		postInitChecks();
-	}
-	
-	@Override
-	protected void initialize() {
-		super.initialize();
-		initializeState();
-		
-		// Run one iteration to produce the initial population.
-		iterate();
-	}
-
-	/**
-	 * Performs eigenvalue decomposition to update B and diagD.
-	 */
-	private void eigendecomposition() {
-		int N = problem.getNumberOfVariables();
-
-		lastEigenupdate = iteration;
-
-		if (diagonalIterations >= iteration) {
-			for (int i = 0; i < N; i++) {
-				diagD[i] = Math.sqrt(C[i][i]);
-			}
-		} else {
-			// set B <- C
-			for (int i = 0; i < N; i++) {
-				for (int j = 0; j <= i; j++) {
-					B[i][j] = B[j][i] = C[i][j];
-				}
-			}
-
-			// eigenvalue decomposition
-			double[] offdiag = new double[N];
-			tred2(N, B, diagD, offdiag);
-			tql2(N, diagD, offdiag, B);
-
-			if (checkConsistency) {
-				checkEigenSystem(N, C, diagD, B);
-			}
-
-			// assign diagD to eigenvalue square roots
-			for (int i = 0; i < N; i++) {
-				if (diagD[i] < 0) { // numerical problem?
-					System.err.println("an eigenvalue has become negative");
-					diagD[i] = 0;
-				}
-
-				diagD[i] = Math.sqrt(diagD[i]);
-			}
-		}
-	}
-	
-	/**
-	 * Test and correct any numerical issues.
-	 */
-	private void testAndCorrectNumerics() {
-		// flat fitness, test is function values are identical
-		if (population.size() > 0) {
-			population.sort(new ObjectiveComparator(0));
-			
-			if (population.get(0).getObjective(0) == population.get(Math.min(lambda-1, lambda/2 + 1) - 1).getObjective(0)) {
-				System.err.println("flat fitness landscape, consider reformulation of fitness, step size increased");
-				sigma *= Math.exp(0.2 + cs/damps);
-			}
-		}
-		
-		// align (renormalize) scale C (and consequently sigma)
-		double fac = 1.0;
-		
-		if (StatUtils.max(diagD) < 1e-6) {
-			fac = 1.0 / StatUtils.max(diagD);
-		} else if (StatUtils.min(diagD) > 1e4) {
-			fac = 1.0 / StatUtils.min(diagD);
-		}
-		
-		if (fac != 1.0) {
-			sigma /= fac;
-			
-			for (int i = 0; i < problem.getNumberOfVariables(); i++) {
-				pc[i] *= fac;
-				diagD[i] *= fac;
-				
-				for (int j = 0; j <= i; j++) {
-					C[i][j] *= fac*fac;
-				}
-			}
-		}
-	}
-
-	/**
-	 * Samples a new population.
-	 */
-	private void samplePopulation() {
-		boolean feasible = true;
-		int N = problem.getNumberOfVariables();
-
-		if ((iteration - lastEigenupdate) > 1.0 / ccov / N / 5.0) {
-			eigendecomposition();
-		}
-		
-		if (checkConsistency) {
-			testAndCorrectNumerics();
-		}
-		
-		population.clear();
-
-		// sample the distribution
-		for (int i = 0; i < lambda; i++) {
-			Solution solution = problem.newSolution();
-
-			if (diagonalIterations >= iteration) {
-				// loop until a feasible solution is generated
-				do {
-					feasible = true;
-
-					for (int j = 0; j < N; j++) {
-						RealVariable variable = (RealVariable)solution.getVariable(j);
-						double value = xmean[j] + sigma * diagD[j] * PRNG.nextGaussian();
-
-						if (value < variable.getLowerBound() || value > variable.getUpperBound()) {
-							feasible = false;
-							break;
-						}
-
-						variable.setValue(value);
-					}
-				} while (!feasible);
-			} else {
-				double[] artmp = new double[N];
-				
-				// loop until a feasible solution is generated
-				do {
-					feasible = true;
-
-					for (int j = 0; j < N; j++) {
-						artmp[j] = diagD[j] * PRNG.nextGaussian();
-					}
-
-					// add mutation (sigma * B * (D*z))
-					for (int j = 0; j < N; j++) {
-						RealVariable variable = (RealVariable)solution.getVariable(j);
-						double sum = 0.0;
-
-						for (int k = 0; k < N; k++) {
-							sum += B[j][k] * artmp[k];
-						}
-
-						double value = xmean[j] + sigma * sum;
-
-						if (value < variable.getLowerBound() || value > variable.getUpperBound()) {
-							feasible = false;
-							break;
-						}
-
-						variable.setValue(value);
-					}
-				} while (!feasible);
-			}
-			
-			population.add(solution);
-		}
-
-		iteration++;
-	}
-	
-	/**
-	 * Comparator using indicator-based fitness to break ties.
-	 */
-	private class NondominatedFitnessComparator extends ChainedComparator implements Comparator<Solution> {
-
-		public NondominatedFitnessComparator() {
-			super(new RankComparator(), new FitnessComparator(fitnessEvaluator.areLargerValuesPreferred()));
-		}
-
-	}
-	
-	/**
-	 * Comparator for single-objective problems using aggregate constraint violations to handle constrained
-	 * optimization problems.
-	 */
-	private class SingleObjectiveComparator extends ChainedComparator implements Comparator<Solution> {
-
-		public SingleObjectiveComparator() {
-			super(new AggregateConstraintComparator(), new ObjectiveComparator(0));
-		}
-		
-	}
-
-	/**
-	 * Updates the internal parameters given the evaluated population.
-	 */
-	private void updateDistribution() {
-		int N = problem.getNumberOfVariables();
-		double[] xold = Arrays.copyOf(xmean, xmean.length);
-		double[] BDz = new double[N];
-		double[] artmp = new double[N];
-
-		// sort function values
-		if (problem.getNumberOfObjectives() == 1) {
-			population.sort(new SingleObjectiveComparator());
-		} else {
-			if (fitnessEvaluator == null) {
-				population.sort(new NondominatedSortingComparator());
-			} else {
-				population.sort(new NondominatedFitnessComparator());
-			}
-		}
-
-		// calculate xmean and BDz
-		for (int i = 0; i < N; i++) {
-			xmean[i] = 0;
-
-			for (int j = 0; j < mu; j++) {
-				xmean[i] += weights[j] * EncodingUtils.getReal(population.get(j).getVariable(i));
-			}
-
-			BDz[i] = Math.sqrt(mueff) * (xmean[i] - xold[i]) / sigma;
-		}
-
-		// cumulation for sigma (ps) using B*z
-		if (diagonalIterations >= iteration) {
-			// given B=I we have B*z = z = D^-1 BDz
-			for (int i = 0; i < N; i++) {
-				ps[i] = (1.0 - cs) * ps[i] + Math.sqrt(cs * (2.0 - cs)) * BDz[i] / diagD[i];
-			}
-		} else {
-			for (int i = 0; i < N; i++) {
-				double sum = 0.0;
-
-				for (int j = 0; j < N; j++) {
-					sum += B[j][i] * BDz[j];
-				}
-
-				artmp[i] = sum / diagD[i];
-			}
-
-			for (int i = 0; i < N; i++) {
-				double sum = 0.0;
-
-				for (int j = 0; j < N; j++) {
-					sum += B[i][j] * artmp[j];
-				}
-
-				ps[i] = (1.0 - cs) * ps[i] + Math.sqrt(cs * (2.0 - cs)) * sum;
-			}
-		}
-
-		// calculate norm(ps)^2
-		double psxps = 0;
-
-		for (int i = 0; i < N; i++) {
-			psxps += ps[i] * ps[i];
-		}
-
-		// cumulation for covariance matrix (pc) using B*D*z
-		int hsig = 0;
-
-		if (Math.sqrt(psxps) / Math.sqrt(1.0 - Math.pow(1.0 - cs, 2.0 * iteration)) / chiN < 1.4 + 2.0 / (N+1)) {
-			hsig = 1;
-		}
-
-		for (int i = 0; i < N; i++) {
-			pc[i] = (1.0 - cc) * pc[i] + hsig * Math.sqrt(cc * (2.0 - cc)) * BDz[i];
-		}
-
-		// update of C
-		for (int i = 0; i < N; i++) {
-			for (int j = (diagonalIterations >= iteration ? i : 0); j <= i; j++) {
-				C[i][j] = (1.0 - (diagonalIterations >= iteration ? ccovsep : ccov)) * C[i][j] + ccov * (1.0 / mueff) * (pc[i] * pc[j] + (1 - hsig) * cc * (2.0 - cc) * C[i][j]);
-
-				for (int k = 0; k < mu; k++) {
-					C[i][j] += ccov * (1 - 1.0 / mueff) * weights[k] * (EncodingUtils.getReal(population.get(k).getVariable(i)) - xold[i]) * (EncodingUtils.getReal(population.get(k).getVariable(j)) - xold[j]) / sigma / sigma;
-				}
-			}
-		}
-
-		// update of sigma
-		sigma *= Math.exp(((Math.sqrt(psxps) / chiN) - 1) * cs / damps);
-	}
-	
-	@Override
-	protected void iterate() {
-		samplePopulation();
-		evaluateAll(population);
-		
-		// extension for multiple objectives
-		if (problem.getNumberOfObjectives() > 1) {
-			new FastNondominatedSorting().evaluate(population);
-			
-			if (fitnessEvaluator != null) {
-				fitnessEvaluator.evaluate(population);
-			}
-		}
-
-		archive.addAll(population);
-		updateDistribution();
-	}
-	
-	@Override
-<<<<<<< HEAD
-	public void step() {
-		// Since unlike other algorithms, the initialize() method does not produce an initial population.  To remain
-		// consistent, we override the step() method so that iterate() is called after initialize().
-		if (!isInitialized()) {
-			initialize();
-			iterate();
-		} else {
-			iterate();
-		}
-		
-		getExtensions().onStep();
-	}
-	
-	@Override
-=======
->>>>>>> 0ff5074f
-	public NondominatedPopulation getResult() {
-		return archive;
-	}
-	
-	// The remaining functions in this file are copied almost verbatim from Nikolaus Hansen's Java implementation.
-	
-	/**
-	 * Symmetric Householder reduction to tridiagonal form, taken from JAMA package.
-	 * 
-	 * This is derived from the Algol procedures tred2 by Bowdler, Martin, Reinsch, and Wilkinson, Handbook for Auto.
-	 * Comp., Vol.ii-Linear Algebra, and the corresponding Fortran subroutine in EISPACK.
-	 */
-	private static void tred2(int n, double[][] V, double[] d, double[] e) {
-		for (int j = 0; j < n; j++) {
-			d[j] = V[n-1][j];
-		}
-
-		// Householder reduction to tridiagonal form.
-		for (int i = n-1; i > 0; i--) {
-
-			// Scale to avoid under/overflow.
-			double scale = 0.0;
-			double h = 0.0;
-			for (int k = 0; k < i; k++) {
-				scale = scale + Math.abs(d[k]);
-			}
-			if (scale == 0.0) {
-				e[i] = d[i-1];
-				for (int j = 0; j < i; j++) {
-					d[j] = V[i-1][j];
-					V[i][j] = 0.0;
-					V[j][i] = 0.0;
-				}
-			} else {
-				// Generate Householder vector.
-				for (int k = 0; k < i; k++) {
-					d[k] /= scale;
-					h += d[k] * d[k];
-				}
-				double f = d[i-1];
-				double g = Math.sqrt(h);
-				if (f > 0) {
-					g = -g;
-				}
-				e[i] = scale * g;
-				h = h - f * g;
-				d[i-1] = f - g;
-				for (int j = 0; j < i; j++) {
-					e[j] = 0.0;
-				}
-
-				// Apply similarity transformation to remaining columns.
-				for (int j = 0; j < i; j++) {
-					f = d[j];
-					V[j][i] = f;
-					g = e[j] + V[j][j] * f;
-					for (int k = j+1; k <= i-1; k++) {
-						g += V[k][j] * d[k];
-						e[k] += V[k][j] * f;
-					}
-					e[j] = g;
-				}
-				f = 0.0;
-				for (int j = 0; j < i; j++) {
-					e[j] /= h;
-					f += e[j] * d[j];
-				}
-				double hh = f / (h + h);
-				for (int j = 0; j < i; j++) {
-					e[j] -= hh * d[j];
-				}
-				for (int j = 0; j < i; j++) {
-					f = d[j];
-					g = e[j];
-					for (int k = j; k <= i-1; k++) {
-						V[k][j] -= (f * e[k] + g * d[k]);
-					}
-					d[j] = V[i-1][j];
-					V[i][j] = 0.0;
-				}
-			}
-			d[i] = h;
-		}
-
-		// Accumulate transformations.
-		for (int i = 0; i < n-1; i++) {
-			V[n-1][i] = V[i][i];
-			V[i][i] = 1.0;
-			double h = d[i+1];
-			if (h != 0.0) {
-				for (int k = 0; k <= i; k++) {
-					d[k] = V[k][i+1] / h;
-				}
-				for (int j = 0; j <= i; j++) {
-					double g = 0.0;
-					for (int k = 0; k <= i; k++) {
-						g += V[k][i+1] * V[k][j];
-					}
-					for (int k = 0; k <= i; k++) {
-						V[k][j] -= g * d[k];
-					}
-				}
-			}
-			for (int k = 0; k <= i; k++) {
-				V[k][i+1] = 0.0;
-			}
-		}
-		for (int j = 0; j < n; j++) {
-			d[j] = V[n-1][j];
-			V[n-1][j] = 0.0;
-		}
-		V[n-1][n-1] = 1.0;
-		e[0] = 0.0;
-	}
-	
-	/**
-	 * Symmetric tridiagonal QL algorithm, taken from JAMA package.
-	 * 
-	 * This is derived from the Algol procedures tql2, by Bowdler, Martin, Reinsch, and Wilkinson, Handbook for Auto.
-	 * Comp., Vol.ii-Linear Algebra, and the corresponding Fortran subroutine in EISPACK.
-	 */
-	private static void tql2(int n, double[] d, double[] e, double[][] V) {
-		for (int i = 1; i < n; i++) {
-			e[i-1] = e[i];
-		}
-		e[n-1] = 0.0;
-
-		double f = 0.0;
-		double tst1 = 0.0;
-		double eps = Math.pow(2.0,-52.0);
-		for (int l = 0; l < n; l++) {
-			// Find small subdiagonal element
-			tst1 = Math.max(tst1,Math.abs(d[l]) + Math.abs(e[l]));
-			int m = l;
-			while (m < n) {
-				if (Math.abs(e[m]) <= eps*tst1) {
-					break;
-				}
-				m++;
-			}
-
-			// If m == l, d[l] is an eigenvalue, otherwise, iterate.
-			if (m > l) {
-				int iter = 0;
-				do {
-					iter = iter + 1;  // (Could check iteration count here.)
-
-					// Compute implicit shift
-					double g = d[l];
-					double p = (d[l+1] - g) / (2.0 * e[l]);
-					double r = hypot(p,1.0);
-					if (p < 0) {
-						r = -r;
-					}
-					d[l] = e[l] / (p + r);
-					d[l+1] = e[l] * (p + r);
-					double dl1 = d[l+1];
-					double h = g - d[l];
-					for (int i = l+2; i < n; i++) {
-						d[i] -= h;
-					}
-					f = f + h;
-
-					// Implicit QL transformation.
-					p = d[m];
-					double c = 1.0;
-					double c2 = c;
-					double c3 = c;
-					double el1 = e[l+1];
-					double s = 0.0;
-					double s2 = 0.0;
-					for (int i = m-1; i >= l; i--) {
-						c3 = c2;
-						c2 = c;
-						s2 = s;
-						g = c * e[i];
-						h = c * p;
-						r = hypot(p,e[i]);
-						e[i+1] = s * r;
-						s = e[i] / r;
-						c = p / r;
-						p = c * d[i] - s * g;
-						d[i+1] = h + s * (c * g + s * d[i]);
-
-						// Accumulate transformation.
-						for (int k = 0; k < n; k++) {
-							h = V[k][i+1];
-							V[k][i+1] = s * V[k][i] + c * h;
-							V[k][i] = c * V[k][i] - s * h;
-						}
-					}
-					p = -s * s2 * c3 * el1 * e[l] / dl1;
-					e[l] = s * p;
-					d[l] = c * p;
-
-					// Check for convergence.
-				} while (Math.abs(e[l]) > eps*tst1);
-			}
-			d[l] = d[l] + f;
-			e[l] = 0.0;
-		}
-
-		// Sort eigenvalues and corresponding vectors.
-		for (int i = 0; i < n-1; i++) {
-			int k = i;
-			double p = d[i];
-			for (int j = i+1; j < n; j++) {
-				if (d[j] < p) { // NH find smallest k>i
-					k = j;
-					p = d[j];
-				}
-			}
-			if (k != i) {
-				d[k] = d[i]; // swap k and i
-				d[i] = p;
-				for (int j = 0; j < n; j++) {
-					p = V[j][i];
-					V[j][i] = V[j][k];
-					V[j][k] = p;
-				}
-			}
-		}
-	}
-
-	/**
-	 * Exhaustive test of the output of the eigendecomposition.  Needs O(n^3) operations.
-	 * 
-	 * @return the number of detected inaccuracies
-	 */
-	private static int checkEigenSystem(int N, double[][] C, double[] diag, double[][] Q) {
-		/* compute Q diag Q^T and Q Q^T to check */
-		int i;
-		int j;
-		int k;
-		int res = 0;
-		double cc;
-		double dd;
-
-		for (i=0; i < N; ++i) {
-			for (j=0; j < N; ++j) {
-				for (cc=0.,dd=0., k=0; k < N; ++k) {
-					cc += diag[k] * Q[i][k] * Q[j][k];
-					dd += Q[i][k] * Q[j][k];
-				}
-				/* check here, is the normalization the right one? */
-				if (Math.abs(cc - C[i>j?i:j][i>j?j:i])/Math.sqrt(C[i][i]*C[j][j]) > 1e-10
-						&& Math.abs(cc - C[i>j?i:j][i>j?j:i]) > 1e-9) { /* quite large */
-					System.err.println("imprecise result detected " + i + " " + j + " " + cc + " " + C[i>j?i:j][i>j?j:i] + " " + (cc-C[i>j?i:j][i>j?j:i]));
-					++res;
-				}
-				if (Math.abs(dd - (i==j?1:0)) > 1e-10) {
-					System.err.println("imprecise result detected (Q not orthog.) " + i + " " + j + " " + dd);
-					++res;
-				}
-			}
-		}
-		return res;
-	}
-
-	/**
-	 * Compute sqrt(a^2 + b^2) without under/overflow.
-	 */
-	private static double hypot(double a, double b) {
-		double r  = 0;
-		if (Math.abs(a) > Math.abs(b)) {
-			r = b/a;
-			r = Math.abs(a)*Math.sqrt(1+r*r);
-		} else if (b != 0) {
-			r = a/b;
-			r = Math.abs(b)*Math.sqrt(1+r*r);
-		}
-		return r;
-	}
-	
-	@Override
-	public void saveState(ObjectOutputStream stream) throws IOException {
-		super.saveState(stream);
-
-		stream.writeObject(xmean);
-		stream.writeInt(iteration);
-		stream.writeDouble(sigma);
-		stream.writeObject(diagD);
-		stream.writeObject(pc);
-		stream.writeObject(ps);
-		stream.writeObject(B);
-		stream.writeObject(C);
-		stream.writeInt(lastEigenupdate);
-		population.saveState(stream);
-		
-		if (archive != null) {
-			archive.saveState(stream);
-		}
-	}
-
-	@Override
-	public void loadState(ObjectInputStream stream) throws IOException, ClassNotFoundException {
-		super.loadState(stream);
-
-		xmean = (double[])stream.readObject();
-		
-		initializeState();
-		
-		iteration = stream.readInt();
-		sigma = stream.readDouble();
-		diagD = (double[])stream.readObject();
-		pc = (double[])stream.readObject();
-		ps = (double[])stream.readObject();
-		B = (double[][])stream.readObject();
-		C = (double[][])stream.readObject();
-		lastEigenupdate = stream.readInt();
-		population.loadState(stream);
-
-		if (archive != null) {
-			archive.loadState(stream);
-		}
-	}
-
-}
+/* Copyright 2009-2024 David Hadka
+ *
+ * This file is part of the MOEA Framework.
+ *
+ * The MOEA Framework is free software: you can redistribute it and/or modify
+ * it under the terms of the GNU Lesser General Public License as published by
+ * the Free Software Foundation, either version 3 of the License, or (at your
+ * option) any later version.
+ *
+ * The MOEA Framework is distributed in the hope that it will be useful, but
+ * WITHOUT ANY WARRANTY; without even the implied warranty of MERCHANTABILITY
+ * or FITNESS FOR A PARTICULAR PURPOSE.  See the GNU Lesser General Public
+ * License for more details.
+ *
+ * You should have received a copy of the GNU Lesser General Public License
+ * along with the MOEA Framework.  If not, see <http://www.gnu.org/licenses/>.
+ */
+package org.moeaframework.algorithm;
+
+import java.io.IOException;
+import java.io.ObjectInputStream;
+import java.io.ObjectOutputStream;
+import java.util.Arrays;
+import java.util.Comparator;
+
+import org.apache.commons.math3.stat.StatUtils;
+import org.moeaframework.core.FastNondominatedSorting;
+import org.moeaframework.core.NondominatedPopulation;
+import org.moeaframework.core.PRNG;
+import org.moeaframework.core.Population;
+import org.moeaframework.core.Problem;
+import org.moeaframework.core.Settings;
+import org.moeaframework.core.Solution;
+import org.moeaframework.core.comparator.AggregateConstraintComparator;
+import org.moeaframework.core.comparator.ChainedComparator;
+import org.moeaframework.core.comparator.FitnessComparator;
+import org.moeaframework.core.comparator.NondominatedSortingComparator;
+import org.moeaframework.core.comparator.ObjectiveComparator;
+import org.moeaframework.core.comparator.RankComparator;
+import org.moeaframework.core.configuration.Configurable;
+import org.moeaframework.core.configuration.ConfigurationException;
+import org.moeaframework.core.configuration.Property;
+import org.moeaframework.core.fitness.AdditiveEpsilonIndicatorFitnessEvaluator;
+import org.moeaframework.core.fitness.HypervolumeFitnessEvaluator;
+import org.moeaframework.core.fitness.IndicatorFitnessEvaluator;
+import org.moeaframework.core.variable.EncodingUtils;
+import org.moeaframework.core.variable.RealVariable;
+import org.moeaframework.util.TypedProperties;
+import org.moeaframework.util.validate.Validate;
+
+/**
+ * The Covariance Matrix Adaption Evolution Strategy (CMA-ES) algorithm for single and multi-objective problems.
+ * For multi-objective problems, individuals are compared using Pareto ranking and crowding distance to break
+ * ties.  An optional {@code fitnessEvaluator} parameter can be specified to replace the crowding distance calculation
+ * with, for example, the hypervolume indicator.
+ * <p>
+ * This file is based on the Java implementation of CMA-ES by Nikolaus Hansen available at
+ * {@literal https://www.lri.fr/~hansen/cmaes_inmatlab.html#java}, originally licensed under the GNU LGPLv3.
+ * <p>
+ * References:
+ * <ol>
+ *   <li>Hansen and Kern (2004). Evaluating the CMA Evolution Strategy on Multimodal Test Functions. In Proceedings of
+ *       the Eighth International Conference on Parallel Problem Solving from Nature PPSN VIII, pp. 282-291,
+ *       Berlin: Springer.
+ *   <li>Hansen, N. (2011).  The CMA Evolution Strategy: A Tutorial.  Available at
+ *       https://www.lri.fr/~hansen/cmatutorial.pdf.
+ *   <li>Igel, C., N. Hansen, and S. Roth (2007).  Covariance Matrix Adaptation for Multi-objective Optimization.
+ *       Evolutionary Computation, 15(1):1-28.
+ * </ol>
+ */
+public class CMAES extends AbstractAlgorithm implements Configurable {
+	
+	/**
+	 * An initial search point to start searching from, or {@code null} if no initial search point is specified.
+	 */
+	private final double[] initialSearchPoint;
+	
+	/**
+	 * Secondary comparison criteria for comparing population individuals with the same rank.  If {@code null}, the
+	 * default crowding distance metric is used.
+	 */
+	private IndicatorFitnessEvaluator fitnessEvaluator;
+	
+	/**
+	 * Nondominated archive of the best solutions found.
+	 */
+	private NondominatedPopulation archive;
+
+	/**
+	 * The number of iterations already performed.
+	 */
+	private int iteration;
+
+	/**
+	 * The number of iterations in which only the covariance diagonal is used.  This enhancement helps speed up the
+	 * algorithm when there are many decision variables.  Set to {@code 0} to always use the full covariance matrix.
+	 */
+	private int diagonalIterations;
+
+	/**
+	 * Number of offspring generated each iteration.
+	 */
+	private int lambda;
+
+	/**
+	 * Number of offspring selected for recombination.
+	 */
+	private int mu;
+
+	/**
+	 * Overall standard deviation.
+	 */
+	private double sigma;
+
+	/**
+	 * Variance-effectiveness.
+	 */
+	private double mueff;
+
+	/**
+	 * Learning rate.
+	 */
+	private double ccov;
+
+	/**
+	 * Learning rate when diagonal mode is active.
+	 */
+	private double ccovsep;
+
+	/**
+	 * Expectation of ||N(0, I)||.
+	 */
+	private double chiN;
+
+	/**
+	 * Step size cumulation parameter.
+	 */
+	private double cs;
+
+	/**
+	 * Cumulation parameter.
+	 */
+	private double cc;
+
+	/**
+	 * Damping for step size.
+	 */
+	private double damps;
+
+	/**
+	 * Weights for recombination.
+	 */
+	private double[] weights;
+
+	/**
+	 * Scaling factors.
+	 */
+	private double[] diagD;
+
+	/**
+	 * Current centroid of the distribution.
+	 */
+	private double[] xmean;
+
+	/**
+	 * Evolution path.
+	 */
+	private double[] pc;
+
+	/**
+	 * Evolution path for sigma.
+	 */
+	private double[] ps;
+
+	/**
+	 * Coordinate system.
+	 */
+	private double[][] B;
+
+	/**
+	 * Current covariance matrix.
+	 */
+	private double[][] C;
+	
+	/**
+	 * The current population.
+	 */
+	private Population population;
+
+	/**
+	 * Last iteration were the eigenvalue decomposition was calculated.
+	 */
+	private int lastEigenupdate;
+	
+	/**
+	 * If {@code true}, perform consistency checks to ensure CMA-ES remains numerically stable.
+	 */
+	private boolean checkConsistency;
+	
+	/**
+	 * Constructs a new CMA-ES intance using default parameters.
+	 * 
+	 * @param problem the problem to optimize
+	 */
+	public CMAES(Problem problem) {
+		this(problem, Settings.DEFAULT_POPULATION_SIZE, null, new NondominatedPopulation());
+	}
+	
+	/**
+	 * Constructs a new CMA-ES instance using default parameters.
+	 *
+	 * @param problem the problem to optimize
+	 * @param lambda the offspring population size
+	 * @param fitnessEvaluator secondary comparison criteria for comparing population individuals with the same rank,
+	 *        or {@code null} to use the default crowding distance metric
+	 * @param archive the nondominated archive for storing the elite individuals
+	 */
+	public CMAES(Problem problem, int lambda, IndicatorFitnessEvaluator fitnessEvaluator,
+			NondominatedPopulation archive) {
+		this(problem, lambda, fitnessEvaluator, archive, null, Settings.isCMAESConsistencyCheckingEnabled(),
+				-1, -1, -1, -1, -1, -1, -1);
+	}
+
+	/**
+	 * Constructs a new CMA-ES instance with the given parameters.
+	 * <p>
+	 * If the parameters {@code cc}, {@code cs}, {@code damps}, {@code ccov}, {@code ccovsep}, {@code sigma}, and
+	 * {@code diagonalIterations} are set to any negative number, then the default parameter will be used.
+	 * 
+	 * @param problem the problem to optimize
+	 * @param lambda the offspring population size
+	 * @param fitnessEvaluator secondary comparison criteria for comparing population individuals with the same rank,
+	 *        or {@code null} to use the default crowding distance metric
+	 * @param archive the nondominated archive for storing the elite individuals
+	 * @param initialSearchPoint an initial search point, or {@code null} if no initial search point is specified
+	 * @param checkConsistency if {@code true}, performs checks to ensure CMA-ES remains numerically stable
+	 * @param cc the cumulation parameter
+	 * @param cs the step size of the cumulation parameter
+	 * @param damps the damping factor for the step size
+	 * @param ccov the learning rate
+	 * @param ccovsep the learning rate when in diagonal-only mode
+	 * @param sigma the initial standard deviation
+	 * @param diagonalIterations the number of iterations in which only the covariance diagonal is used
+	 */
+	public CMAES(Problem problem, int lambda, IndicatorFitnessEvaluator fitnessEvaluator,
+			NondominatedPopulation archive, double[] initialSearchPoint, boolean checkConsistency, double cc,
+			double cs, double damps, double ccov, double ccovsep, double sigma, int diagonalIterations) {
+		super(problem);
+		setLambda(lambda);
+		setArchive(archive);
+		setCc(cc);
+		setCs(cs);
+		setDamps(damps);
+		setCcov(ccov);
+		setCcovsep(ccovsep);
+		setSigma(sigma);
+		setDiagonalIterations(diagonalIterations);
+		setFitnessEvaluator(fitnessEvaluator);
+		setCheckConsistency(checkConsistency);
+		
+		Validate.that("problem", problem).isType(RealVariable.class);
+		
+		this.initialSearchPoint = initialSearchPoint;
+		this.population = new Population();
+	}
+
+	/**
+	 * Returns the number of iterations in which only the covariance diagonal is used.
+	 * 
+	 * @return the number of iterations in which only the covariance diagonal is used
+	 */
+	public int getDiagonalIterations() {
+		return diagonalIterations;
+	}
+
+	/**
+	 * Sets the number of iterations in which only the covariance diagonal is used.  If set to {@code -1}, a default
+	 * value will be provided during initialization.  This property can only be configured before initialization.
+	 * 
+	 * @param diagonalIterations the number of iterations in which only the covariance diagonal is used
+	 */
+	@Property
+	public void setDiagonalIterations(int diagonalIterations) {
+		assertNotInitialized();
+		this.diagonalIterations = diagonalIterations;
+	}
+
+	/**
+	 * Returns the number of offspring generated each iteration.
+	 * 
+	 * @return the number of offspring generated each iteration
+	 */
+	public int getLambda() {
+		return lambda;
+	}
+
+	/**
+	 * Sets the number of offspring generated each iteration.  If set to {@code -1}, a default value will be provided
+	 * during initialization.  This property can only be configured before initialization.
+	 * 
+	 * @param lambda the number of offspring generated each iteration
+	 */
+	@Property
+	public void setLambda(int lambda) {
+		assertNotInitialized();
+		this.lambda = lambda;
+	}
+
+	/**
+	 * Returns the overall standard deviation.
+	 * 
+	 * @return the overall standard deviation
+	 */
+	public double getSigma() {
+		return sigma;
+	}
+
+	/**
+	 * Sets the overall standard deviation.  If set to {@code -1}, a default value will be provided during
+	 * initialization.  This property can only be configured before initialization.
+	 * 
+	 * @param sigma the overall standard deviation
+	 */
+	@Property
+	public void setSigma(double sigma) {
+		assertNotInitialized();
+		this.sigma = sigma;
+	}
+
+	/**
+	 * Returns the learning rate.
+	 * 
+	 * @return the learning rate
+	 */
+	public double getCcov() {
+		return ccov;
+	}
+
+	/**
+	 * Sets the learning rate.  If set to {@code -1}, a default value will be provided during initialization.  This
+	 * property can only be configured before initialization.
+	 * 
+	 * @param ccov the learning rate
+	 */
+	@Property
+	public void setCcov(double ccov) {
+		assertNotInitialized();
+		this.ccov = ccov;
+	}
+
+	/**
+	 * Returns the learning rate when diagonal mode is active.
+	 * 
+	 * @return the learning rate when diagonal mode is active
+	 */
+	public double getCcovsep() {
+		return ccovsep;
+	}
+
+	/**
+	 * Sets the learning rate when diagonal mode is active.  If set to {@code -1}, a default value will be provided
+	 * during initialization.  This property can only be configured before initialization.
+	 * 
+	 * @param ccovsep the learning rate when diagonal mode is active
+	 */
+	@Property
+	public void setCcovsep(double ccovsep) {
+		assertNotInitialized();
+		this.ccovsep = ccovsep;
+	}
+
+	/**
+	 * Returns the step size of the cumulation parameter.
+	 * 
+	 * @return the step size of the cumulation parameter
+	 */
+	public double getCs() {
+		return cs;
+	}
+
+	/**
+	 * Sets the step size of the cumulation parameter.  If set to {@code -1}, a default value will be provided during
+	 * initialization.  This property can only be configured before initialization.
+	 * 
+	 * @param cs the step size of the cumulation parameter
+	 */
+	@Property
+	public void setCs(double cs) {
+		assertNotInitialized();
+		this.cs = cs;
+	}
+
+	/**
+	 * Returns the cumulation parameter.
+	 * 
+	 * @return the cumulation parameter
+	 */
+	public double getCc() {
+		return cc;
+	}
+
+	/**
+	 * Sets the cumulation parameter.  If set to {@code -1}, a default value will be provided during initialization.
+	 * This property can only be configured before initialization.
+	 * 
+	 * @param cc the cumulation parameter
+	 */
+	@Property
+	public void setCc(double cc) {
+		assertNotInitialized();
+		this.cc = cc;
+	}
+
+	/**
+	 * Returns the damping for step size.
+	 * 
+	 * @return the damping for step size
+	 */
+	public double getDamps() {
+		return damps;
+	}
+
+	/**
+	 * Sets the damping for step size.  If set to {@code -1}, a default value will be provided during initialization.
+	 * This property can only be configured before initialization.
+	 * 
+	 * @param damps the damping for step size
+	 */
+	@Property
+	public void setDamps(double damps) {
+		assertNotInitialized();
+		this.damps = damps;
+	}
+
+	/**
+	 * Returns the initial search point to start searching from, or {@code null} if no initial search point was
+	 * specified.
+	 * 
+	 * @return the initial search point to start searching from, or {@code null} if no initial search point was
+	 *         specified
+	 */
+	public double[] getInitialSearchPoint() {
+		return initialSearchPoint;
+	}
+	
+	/**
+	 * Returns the non-dominated archive of the best solutions found.
+	 * 
+	 * @return the non-dominated archive of the best solutions found
+	 */
+	public NondominatedPopulation getArchive() {
+		return archive;
+	}
+	
+	/**
+	 * Sets the non-dominated archive of the best solutions found.  This property can only be configured before
+	 * initialization.
+	 * 
+	 * @param archive the non-dominated archive of the best solutions found
+	 */
+	public void setArchive(NondominatedPopulation archive) {
+		assertNotInitialized();
+		this.archive = archive;
+	}
+	
+	/**
+	 * Returns the indicator-based fitness evaluator.
+	 * 
+	 * @return the indicator-based fitness evaluator
+	 */
+	public IndicatorFitnessEvaluator getFitnessEvaluator() {
+		return fitnessEvaluator;
+	}
+	
+	/**
+	 * Sets the indicator-based fitness evaluator used as a secondary comparison criteria for comparing population
+	 * individuals with the same rank, or {@code null} to use the default crowding distance metric
+	 * 
+	 * @param fitnessEvaluator the indicator-based fitness evaluator
+	 */
+	public void setFitnessEvaluator(IndicatorFitnessEvaluator fitnessEvaluator) {
+		this.fitnessEvaluator = fitnessEvaluator;
+	}
+	
+	/**
+	 * Returns {@code true} if consistency checks are enabled; {@code false} otherwise.
+	 * 
+	 * @return {@code true} if consistency checks are enabled; {@code false} otherwise
+	 */
+	public boolean isCheckConsistency() {
+		return checkConsistency;
+	}
+	
+	/**
+	 * Enables or disables consistency checks to ensure CMA-ES remains numerically stable.  This property can only be
+	 * configured before initialization.
+	 * 
+	 * @param checkConsistency {@code true} if consistency checks are enabled; {@code false} otherwise
+	 */
+	@Property
+	public void setCheckConsistency(boolean checkConsistency) {
+		assertNotInitialized();
+		this.checkConsistency = checkConsistency;
+	}
+
+	@Override
+	public void applyConfiguration(TypedProperties properties) {
+		if (properties.contains("indicator")) {
+			String indicator = properties.getString("indicator");
+			
+			if ("hypervolume".equalsIgnoreCase(indicator)) {
+				setFitnessEvaluator(new HypervolumeFitnessEvaluator(problem));
+			} else if ("epsilon".equalsIgnoreCase(indicator)) {
+				setFitnessEvaluator(new AdditiveEpsilonIndicatorFitnessEvaluator(problem));
+			} else if ("crowding".equalsIgnoreCase(indicator)) {
+				setFitnessEvaluator(null);
+			} else {
+				throw new ConfigurationException("invalid indicator: " + indicator);
+			}
+		}
+		
+		Configurable.super.applyConfiguration(properties);
+	}
+
+	@Override
+	public TypedProperties getConfiguration() {
+		TypedProperties properties = Configurable.super.getConfiguration();
+		
+		if (fitnessEvaluator == null) {
+			properties.setString("indicator", "crowding");
+		} else if (fitnessEvaluator instanceof HypervolumeFitnessEvaluator) {
+			properties.setString("indicator", "hypervolume");
+		} else if (fitnessEvaluator instanceof AdditiveEpsilonIndicatorFitnessEvaluator) {
+			properties.setString("indicator", "epsilon");
+		}
+		
+		return properties;
+	}
+
+	/**
+	 * Validates parameters prior to calling the {@link #initialize()} method.  Checks include ensuring the initial
+	 * search point is valid.
+	 * 
+	 * @param prototypeSolution an example solution for retrieving variable bounds
+	 * @throws IllegalArgumentException if any of the checks fail
+	 */
+	private void preInitChecks(Solution prototypeSolution) {
+		if (initialSearchPoint == null) {
+			return;
+		}
+		
+		if (initialSearchPoint.length != prototypeSolution.getNumberOfVariables()) {
+			Validate.that("initialSearchPoint", initialSearchPoint)
+				.fails("must match the number of decision variables");
+		}
+		
+		for (int i = 0; i < problem.getNumberOfVariables(); i++) {
+			RealVariable realVariable = (RealVariable)prototypeSolution.getVariable(i);
+			Validate.that("initialSearchPoint", initialSearchPoint[i])
+				.isBetween(realVariable.getLowerBound(), realVariable.getUpperBound());
+		}
+	}
+	
+	/**
+	 * Validates parameters after calling the {@link #initialize()} method.
+	 * 
+	 * @throws IllegalArgumentException if any of the checks fail
+	 */
+	private void postInitChecks() {
+		Validate.that("number of variables", problem.getNumberOfVariables()).isGreaterThan(0);
+		Validate.that("lambda (offspring population size)", lambda).isGreaterThanOrEqualTo(1);
+		Validate.that("mu (number of parents selected for recombination)", mu).isLessThanOrEqualTo("lambda", lambda);
+		Validate.that("cs (step-size cumulation parameter)", cs).isBetween(0.0, 1.0);
+		Validate.that("damps (step-size damping parameter)", damps).isGreaterThan(0.0);
+		Validate.that("cc (cumulation parameter)", cc).isBetween(0.0, 1.0);
+		Validate.that("mueff (variance effectiveness)", mueff).isGreaterThanOrEqualTo(0.0);
+		Validate.that("ccov (learning rate)", ccov).isGreaterThanOrEqualTo(0.0);
+		Validate.that("ccovsep (learning rate when diagonal mode is active)", ccovsep).isGreaterThanOrEqualTo(0.0);
+		Validate.that("sigma (initial standard deviation)", sigma).isGreaterThan(0.0);
+		Validate.that("diagD (initial standard deviations)", StatUtils.min(diagD)).isGreaterThan(0.0);
+	}
+
+	protected void initializeState() {
+		int N = problem.getNumberOfVariables();
+		Solution prototypeSolution = problem.newSolution();
+		
+		preInitChecks(prototypeSolution);
+
+		// initialization
+		if (sigma < 0) {
+			sigma = 0.5;
+		}
+		
+		if (diagonalIterations < 0) {
+			diagonalIterations = 150 * N / lambda;
+		}
+		
+		diagD = new double[N];
+		pc = new double[N];
+		ps = new double[N];
+		B = new double[N][N];
+		C = new double[N][N];
+
+		for (int i = 0; i < N; i++) {
+			pc[i] = 0;
+			ps[i] = 0;
+			diagD[i] = 1;
+
+			for (int j = 0; j < N; j++) {
+				B[i][j] = 0;
+			}
+
+			for (int j = 0; j < i; j++) {
+				C[i][j] = 0;
+			}
+
+			B[i][i] = 1;
+			C[i][i] = diagD[i] * diagD[i];
+		}
+		
+		// initialization of xmean
+		if (xmean == null) {
+			xmean = new double[N];
+			
+			if (initialSearchPoint == null) {
+				for (int i = 0; i < N; i++) {
+					RealVariable variable = (RealVariable)prototypeSolution.getVariable(i);
+					double offset = sigma * diagD[i];
+					double range = (variable.getUpperBound() - variable.getLowerBound() - 2*sigma*diagD[i]);
+					
+					if (offset > 0.4 * (variable.getUpperBound() - variable.getLowerBound())) {
+						offset = 0.4 * (variable.getUpperBound() - variable.getLowerBound());
+						range = 0.2 * (variable.getUpperBound() - variable.getLowerBound());
+					}
+					
+					xmean[i] = variable.getLowerBound() + offset + PRNG.nextDouble() * range;
+				}
+			} else {
+				for (int i = 0; i < N; i++) {
+					xmean[i] = initialSearchPoint[i] + sigma * diagD[i] * PRNG.nextGaussian();
+				}
+			}
+		}
+
+		// initialization of other parameters
+		chiN = Math.sqrt(N) * (1.0 - 1.0 / (4.0 * N) + 1.0 / (21.0 * N * N));
+		mu = (int)Math.floor(lambda / 2.0);
+		weights = new double[mu];
+
+		for (int i = 0; i < mu; i++) {
+			weights[i] = Math.log(mu + 1) - Math.log(i + 1);
+		}
+
+		double sum = StatUtils.sum(weights);
+
+		for (int i = 0; i < mu; i++) {
+			weights[i] /= sum;
+		}
+
+		double sumSq = StatUtils.sumSq(weights);
+
+		mueff = 1.0 / sumSq; // also called mucov
+		
+		if (cs < 0) {
+			cs = (mueff + 2) / (N + mueff + 3);
+		}
+		
+		if (damps < 0) {
+			damps = (1 + 2 * Math.max(0, Math.sqrt((mueff - 1.0) / (N + 1)) - 1)) + cs;
+		}
+		
+		if (cc < 0) {
+			cc = 4.0 / (N + 4.0);
+		}
+		
+		if (ccov < 0) {
+			ccov = 2.0 / (N + 1.41) / (N + 1.41) / mueff + (1 - (1.0 / mueff)) * Math.min(1, (2 * mueff - 1) / (mueff + (N + 2) * (N + 2)));
+		}
+		
+		if (ccovsep < 0) {
+			ccovsep = Math.min(1, ccov * (N + 1.5) / 3.0);
+		}
+		
+		postInitChecks();
+	}
+	
+	@Override
+	public void initialize() {
+		super.initialize();
+		initializeState();
+		
+		// Run one iteration to produce the initial population.
+		iterate();
+	}
+
+	/**
+	 * Performs eigenvalue decomposition to update B and diagD.
+	 */
+	private void eigendecomposition() {
+		int N = problem.getNumberOfVariables();
+
+		lastEigenupdate = iteration;
+
+		if (diagonalIterations >= iteration) {
+			for (int i = 0; i < N; i++) {
+				diagD[i] = Math.sqrt(C[i][i]);
+			}
+		} else {
+			// set B <- C
+			for (int i = 0; i < N; i++) {
+				for (int j = 0; j <= i; j++) {
+					B[i][j] = B[j][i] = C[i][j];
+				}
+			}
+
+			// eigenvalue decomposition
+			double[] offdiag = new double[N];
+			tred2(N, B, diagD, offdiag);
+			tql2(N, diagD, offdiag, B);
+
+			if (checkConsistency) {
+				checkEigenSystem(N, C, diagD, B);
+			}
+
+			// assign diagD to eigenvalue square roots
+			for (int i = 0; i < N; i++) {
+				if (diagD[i] < 0) { // numerical problem?
+					System.err.println("an eigenvalue has become negative");
+					diagD[i] = 0;
+				}
+
+				diagD[i] = Math.sqrt(diagD[i]);
+			}
+		}
+	}
+	
+	/**
+	 * Test and correct any numerical issues.
+	 */
+	private void testAndCorrectNumerics() {
+		// flat fitness, test is function values are identical
+		if (population.size() > 0) {
+			population.sort(new ObjectiveComparator(0));
+			
+			if (population.get(0).getObjective(0) == population.get(Math.min(lambda-1, lambda/2 + 1) - 1).getObjective(0)) {
+				System.err.println("flat fitness landscape, consider reformulation of fitness, step size increased");
+				sigma *= Math.exp(0.2 + cs/damps);
+			}
+		}
+		
+		// align (renormalize) scale C (and consequently sigma)
+		double fac = 1.0;
+		
+		if (StatUtils.max(diagD) < 1e-6) {
+			fac = 1.0 / StatUtils.max(diagD);
+		} else if (StatUtils.min(diagD) > 1e4) {
+			fac = 1.0 / StatUtils.min(diagD);
+		}
+		
+		if (fac != 1.0) {
+			sigma /= fac;
+			
+			for (int i = 0; i < problem.getNumberOfVariables(); i++) {
+				pc[i] *= fac;
+				diagD[i] *= fac;
+				
+				for (int j = 0; j <= i; j++) {
+					C[i][j] *= fac*fac;
+				}
+			}
+		}
+	}
+
+	/**
+	 * Samples a new population.
+	 */
+	private void samplePopulation() {
+		boolean feasible = true;
+		int N = problem.getNumberOfVariables();
+
+		if ((iteration - lastEigenupdate) > 1.0 / ccov / N / 5.0) {
+			eigendecomposition();
+		}
+		
+		if (checkConsistency) {
+			testAndCorrectNumerics();
+		}
+		
+		population.clear();
+
+		// sample the distribution
+		for (int i = 0; i < lambda; i++) {
+			Solution solution = problem.newSolution();
+
+			if (diagonalIterations >= iteration) {
+				// loop until a feasible solution is generated
+				do {
+					feasible = true;
+
+					for (int j = 0; j < N; j++) {
+						RealVariable variable = (RealVariable)solution.getVariable(j);
+						double value = xmean[j] + sigma * diagD[j] * PRNG.nextGaussian();
+
+						if (value < variable.getLowerBound() || value > variable.getUpperBound()) {
+							feasible = false;
+							break;
+						}
+
+						variable.setValue(value);
+					}
+				} while (!feasible);
+			} else {
+				double[] artmp = new double[N];
+				
+				// loop until a feasible solution is generated
+				do {
+					feasible = true;
+
+					for (int j = 0; j < N; j++) {
+						artmp[j] = diagD[j] * PRNG.nextGaussian();
+					}
+
+					// add mutation (sigma * B * (D*z))
+					for (int j = 0; j < N; j++) {
+						RealVariable variable = (RealVariable)solution.getVariable(j);
+						double sum = 0.0;
+
+						for (int k = 0; k < N; k++) {
+							sum += B[j][k] * artmp[k];
+						}
+
+						double value = xmean[j] + sigma * sum;
+
+						if (value < variable.getLowerBound() || value > variable.getUpperBound()) {
+							feasible = false;
+							break;
+						}
+
+						variable.setValue(value);
+					}
+				} while (!feasible);
+			}
+			
+			population.add(solution);
+		}
+
+		iteration++;
+	}
+	
+	/**
+	 * Comparator using indicator-based fitness to break ties.
+	 */
+	private class NondominatedFitnessComparator extends ChainedComparator implements Comparator<Solution> {
+
+		public NondominatedFitnessComparator() {
+			super(new RankComparator(), new FitnessComparator(fitnessEvaluator.areLargerValuesPreferred()));
+		}
+
+	}
+	
+	/**
+	 * Comparator for single-objective problems using aggregate constraint violations to handle constrained
+	 * optimization problems.
+	 */
+	private class SingleObjectiveComparator extends ChainedComparator implements Comparator<Solution> {
+
+		public SingleObjectiveComparator() {
+			super(new AggregateConstraintComparator(), new ObjectiveComparator(0));
+		}
+		
+	}
+
+	/**
+	 * Updates the internal parameters given the evaluated population.
+	 */
+	private void updateDistribution() {
+		int N = problem.getNumberOfVariables();
+		double[] xold = Arrays.copyOf(xmean, xmean.length);
+		double[] BDz = new double[N];
+		double[] artmp = new double[N];
+
+		// sort function values
+		if (problem.getNumberOfObjectives() == 1) {
+			population.sort(new SingleObjectiveComparator());
+		} else {
+			if (fitnessEvaluator == null) {
+				population.sort(new NondominatedSortingComparator());
+			} else {
+				population.sort(new NondominatedFitnessComparator());
+			}
+		}
+
+		// calculate xmean and BDz
+		for (int i = 0; i < N; i++) {
+			xmean[i] = 0;
+
+			for (int j = 0; j < mu; j++) {
+				xmean[i] += weights[j] * EncodingUtils.getReal(population.get(j).getVariable(i));
+			}
+
+			BDz[i] = Math.sqrt(mueff) * (xmean[i] - xold[i]) / sigma;
+		}
+
+		// cumulation for sigma (ps) using B*z
+		if (diagonalIterations >= iteration) {
+			// given B=I we have B*z = z = D^-1 BDz
+			for (int i = 0; i < N; i++) {
+				ps[i] = (1.0 - cs) * ps[i] + Math.sqrt(cs * (2.0 - cs)) * BDz[i] / diagD[i];
+			}
+		} else {
+			for (int i = 0; i < N; i++) {
+				double sum = 0.0;
+
+				for (int j = 0; j < N; j++) {
+					sum += B[j][i] * BDz[j];
+				}
+
+				artmp[i] = sum / diagD[i];
+			}
+
+			for (int i = 0; i < N; i++) {
+				double sum = 0.0;
+
+				for (int j = 0; j < N; j++) {
+					sum += B[i][j] * artmp[j];
+				}
+
+				ps[i] = (1.0 - cs) * ps[i] + Math.sqrt(cs * (2.0 - cs)) * sum;
+			}
+		}
+
+		// calculate norm(ps)^2
+		double psxps = 0;
+
+		for (int i = 0; i < N; i++) {
+			psxps += ps[i] * ps[i];
+		}
+
+		// cumulation for covariance matrix (pc) using B*D*z
+		int hsig = 0;
+
+		if (Math.sqrt(psxps) / Math.sqrt(1.0 - Math.pow(1.0 - cs, 2.0 * iteration)) / chiN < 1.4 + 2.0 / (N+1)) {
+			hsig = 1;
+		}
+
+		for (int i = 0; i < N; i++) {
+			pc[i] = (1.0 - cc) * pc[i] + hsig * Math.sqrt(cc * (2.0 - cc)) * BDz[i];
+		}
+
+		// update of C
+		for (int i = 0; i < N; i++) {
+			for (int j = (diagonalIterations >= iteration ? i : 0); j <= i; j++) {
+				C[i][j] = (1.0 - (diagonalIterations >= iteration ? ccovsep : ccov)) * C[i][j] + ccov * (1.0 / mueff) * (pc[i] * pc[j] + (1 - hsig) * cc * (2.0 - cc) * C[i][j]);
+
+				for (int k = 0; k < mu; k++) {
+					C[i][j] += ccov * (1 - 1.0 / mueff) * weights[k] * (EncodingUtils.getReal(population.get(k).getVariable(i)) - xold[i]) * (EncodingUtils.getReal(population.get(k).getVariable(j)) - xold[j]) / sigma / sigma;
+				}
+			}
+		}
+
+		// update of sigma
+		sigma *= Math.exp(((Math.sqrt(psxps) / chiN) - 1) * cs / damps);
+	}
+	
+	@Override
+	protected void iterate() {
+		samplePopulation();
+		evaluateAll(population);
+		
+		// extension for multiple objectives
+		if (problem.getNumberOfObjectives() > 1) {
+			new FastNondominatedSorting().evaluate(population);
+			
+			if (fitnessEvaluator != null) {
+				fitnessEvaluator.evaluate(population);
+			}
+		}
+
+		archive.addAll(population);
+		updateDistribution();
+	}
+	
+	@Override
+	public NondominatedPopulation getResult() {
+		return archive;
+	}
+	
+	// The remaining functions in this file are copied almost verbatim from Nikolaus Hansen's Java implementation.
+	
+	/**
+	 * Symmetric Householder reduction to tridiagonal form, taken from JAMA package.
+	 * 
+	 * This is derived from the Algol procedures tred2 by Bowdler, Martin, Reinsch, and Wilkinson, Handbook for Auto.
+	 * Comp., Vol.ii-Linear Algebra, and the corresponding Fortran subroutine in EISPACK.
+	 */
+	private static void tred2(int n, double[][] V, double[] d, double[] e) {
+		for (int j = 0; j < n; j++) {
+			d[j] = V[n-1][j];
+		}
+
+		// Householder reduction to tridiagonal form.
+		for (int i = n-1; i > 0; i--) {
+
+			// Scale to avoid under/overflow.
+			double scale = 0.0;
+			double h = 0.0;
+			for (int k = 0; k < i; k++) {
+				scale = scale + Math.abs(d[k]);
+			}
+			if (scale == 0.0) {
+				e[i] = d[i-1];
+				for (int j = 0; j < i; j++) {
+					d[j] = V[i-1][j];
+					V[i][j] = 0.0;
+					V[j][i] = 0.0;
+				}
+			} else {
+				// Generate Householder vector.
+				for (int k = 0; k < i; k++) {
+					d[k] /= scale;
+					h += d[k] * d[k];
+				}
+				double f = d[i-1];
+				double g = Math.sqrt(h);
+				if (f > 0) {
+					g = -g;
+				}
+				e[i] = scale * g;
+				h = h - f * g;
+				d[i-1] = f - g;
+				for (int j = 0; j < i; j++) {
+					e[j] = 0.0;
+				}
+
+				// Apply similarity transformation to remaining columns.
+				for (int j = 0; j < i; j++) {
+					f = d[j];
+					V[j][i] = f;
+					g = e[j] + V[j][j] * f;
+					for (int k = j+1; k <= i-1; k++) {
+						g += V[k][j] * d[k];
+						e[k] += V[k][j] * f;
+					}
+					e[j] = g;
+				}
+				f = 0.0;
+				for (int j = 0; j < i; j++) {
+					e[j] /= h;
+					f += e[j] * d[j];
+				}
+				double hh = f / (h + h);
+				for (int j = 0; j < i; j++) {
+					e[j] -= hh * d[j];
+				}
+				for (int j = 0; j < i; j++) {
+					f = d[j];
+					g = e[j];
+					for (int k = j; k <= i-1; k++) {
+						V[k][j] -= (f * e[k] + g * d[k]);
+					}
+					d[j] = V[i-1][j];
+					V[i][j] = 0.0;
+				}
+			}
+			d[i] = h;
+		}
+
+		// Accumulate transformations.
+		for (int i = 0; i < n-1; i++) {
+			V[n-1][i] = V[i][i];
+			V[i][i] = 1.0;
+			double h = d[i+1];
+			if (h != 0.0) {
+				for (int k = 0; k <= i; k++) {
+					d[k] = V[k][i+1] / h;
+				}
+				for (int j = 0; j <= i; j++) {
+					double g = 0.0;
+					for (int k = 0; k <= i; k++) {
+						g += V[k][i+1] * V[k][j];
+					}
+					for (int k = 0; k <= i; k++) {
+						V[k][j] -= g * d[k];
+					}
+				}
+			}
+			for (int k = 0; k <= i; k++) {
+				V[k][i+1] = 0.0;
+			}
+		}
+		for (int j = 0; j < n; j++) {
+			d[j] = V[n-1][j];
+			V[n-1][j] = 0.0;
+		}
+		V[n-1][n-1] = 1.0;
+		e[0] = 0.0;
+	}
+	
+	/**
+	 * Symmetric tridiagonal QL algorithm, taken from JAMA package.
+	 * 
+	 * This is derived from the Algol procedures tql2, by Bowdler, Martin, Reinsch, and Wilkinson, Handbook for Auto.
+	 * Comp., Vol.ii-Linear Algebra, and the corresponding Fortran subroutine in EISPACK.
+	 */
+	private static void tql2(int n, double[] d, double[] e, double[][] V) {
+		for (int i = 1; i < n; i++) {
+			e[i-1] = e[i];
+		}
+		e[n-1] = 0.0;
+
+		double f = 0.0;
+		double tst1 = 0.0;
+		double eps = Math.pow(2.0,-52.0);
+		for (int l = 0; l < n; l++) {
+			// Find small subdiagonal element
+			tst1 = Math.max(tst1,Math.abs(d[l]) + Math.abs(e[l]));
+			int m = l;
+			while (m < n) {
+				if (Math.abs(e[m]) <= eps*tst1) {
+					break;
+				}
+				m++;
+			}
+
+			// If m == l, d[l] is an eigenvalue, otherwise, iterate.
+			if (m > l) {
+				int iter = 0;
+				do {
+					iter = iter + 1;  // (Could check iteration count here.)
+
+					// Compute implicit shift
+					double g = d[l];
+					double p = (d[l+1] - g) / (2.0 * e[l]);
+					double r = hypot(p,1.0);
+					if (p < 0) {
+						r = -r;
+					}
+					d[l] = e[l] / (p + r);
+					d[l+1] = e[l] * (p + r);
+					double dl1 = d[l+1];
+					double h = g - d[l];
+					for (int i = l+2; i < n; i++) {
+						d[i] -= h;
+					}
+					f = f + h;
+
+					// Implicit QL transformation.
+					p = d[m];
+					double c = 1.0;
+					double c2 = c;
+					double c3 = c;
+					double el1 = e[l+1];
+					double s = 0.0;
+					double s2 = 0.0;
+					for (int i = m-1; i >= l; i--) {
+						c3 = c2;
+						c2 = c;
+						s2 = s;
+						g = c * e[i];
+						h = c * p;
+						r = hypot(p,e[i]);
+						e[i+1] = s * r;
+						s = e[i] / r;
+						c = p / r;
+						p = c * d[i] - s * g;
+						d[i+1] = h + s * (c * g + s * d[i]);
+
+						// Accumulate transformation.
+						for (int k = 0; k < n; k++) {
+							h = V[k][i+1];
+							V[k][i+1] = s * V[k][i] + c * h;
+							V[k][i] = c * V[k][i] - s * h;
+						}
+					}
+					p = -s * s2 * c3 * el1 * e[l] / dl1;
+					e[l] = s * p;
+					d[l] = c * p;
+
+					// Check for convergence.
+				} while (Math.abs(e[l]) > eps*tst1);
+			}
+			d[l] = d[l] + f;
+			e[l] = 0.0;
+		}
+
+		// Sort eigenvalues and corresponding vectors.
+		for (int i = 0; i < n-1; i++) {
+			int k = i;
+			double p = d[i];
+			for (int j = i+1; j < n; j++) {
+				if (d[j] < p) { // NH find smallest k>i
+					k = j;
+					p = d[j];
+				}
+			}
+			if (k != i) {
+				d[k] = d[i]; // swap k and i
+				d[i] = p;
+				for (int j = 0; j < n; j++) {
+					p = V[j][i];
+					V[j][i] = V[j][k];
+					V[j][k] = p;
+				}
+			}
+		}
+	}
+
+	/**
+	 * Exhaustive test of the output of the eigendecomposition.  Needs O(n^3) operations.
+	 * 
+	 * @return the number of detected inaccuracies
+	 */
+	private static int checkEigenSystem(int N, double[][] C, double[] diag, double[][] Q) {
+		/* compute Q diag Q^T and Q Q^T to check */
+		int i;
+		int j;
+		int k;
+		int res = 0;
+		double cc;
+		double dd;
+
+		for (i=0; i < N; ++i) {
+			for (j=0; j < N; ++j) {
+				for (cc=0.,dd=0., k=0; k < N; ++k) {
+					cc += diag[k] * Q[i][k] * Q[j][k];
+					dd += Q[i][k] * Q[j][k];
+				}
+				/* check here, is the normalization the right one? */
+				if (Math.abs(cc - C[i>j?i:j][i>j?j:i])/Math.sqrt(C[i][i]*C[j][j]) > 1e-10
+						&& Math.abs(cc - C[i>j?i:j][i>j?j:i]) > 1e-9) { /* quite large */
+					System.err.println("imprecise result detected " + i + " " + j + " " + cc + " " + C[i>j?i:j][i>j?j:i] + " " + (cc-C[i>j?i:j][i>j?j:i]));
+					++res;
+				}
+				if (Math.abs(dd - (i==j?1:0)) > 1e-10) {
+					System.err.println("imprecise result detected (Q not orthog.) " + i + " " + j + " " + dd);
+					++res;
+				}
+			}
+		}
+		return res;
+	}
+
+	/**
+	 * Compute sqrt(a^2 + b^2) without under/overflow.
+	 */
+	private static double hypot(double a, double b) {
+		double r  = 0;
+		if (Math.abs(a) > Math.abs(b)) {
+			r = b/a;
+			r = Math.abs(a)*Math.sqrt(1+r*r);
+		} else if (b != 0) {
+			r = a/b;
+			r = Math.abs(b)*Math.sqrt(1+r*r);
+		}
+		return r;
+	}
+	
+	@Override
+	public void saveState(ObjectOutputStream stream) throws IOException {
+		super.saveState(stream);
+
+		stream.writeObject(xmean);
+		stream.writeInt(iteration);
+		stream.writeDouble(sigma);
+		stream.writeObject(diagD);
+		stream.writeObject(pc);
+		stream.writeObject(ps);
+		stream.writeObject(B);
+		stream.writeObject(C);
+		stream.writeInt(lastEigenupdate);
+		population.saveState(stream);
+		
+		if (archive != null) {
+			archive.saveState(stream);
+		}
+	}
+
+	@Override
+	public void loadState(ObjectInputStream stream) throws IOException, ClassNotFoundException {
+		super.loadState(stream);
+
+		xmean = (double[])stream.readObject();
+		
+		initializeState();
+		
+		iteration = stream.readInt();
+		sigma = stream.readDouble();
+		diagD = (double[])stream.readObject();
+		pc = (double[])stream.readObject();
+		ps = (double[])stream.readObject();
+		B = (double[][])stream.readObject();
+		C = (double[][])stream.readObject();
+		lastEigenupdate = stream.readInt();
+		population.loadState(stream);
+
+		if (archive != null) {
+			archive.loadState(stream);
+		}
+	}
+
+}