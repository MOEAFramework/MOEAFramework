/* Copyright 2009-2024 David Hadka
 *
 * This file is part of the MOEA Framework.
 *
 * The MOEA Framework is free software: you can redistribute it and/or modify
 * it under the terms of the GNU Lesser General Public License as published by
 * the Free Software Foundation, either version 3 of the License, or (at your
 * option) any later version.
 *
 * The MOEA Framework is distributed in the hope that it will be useful, but
 * WITHOUT ANY WARRANTY; without even the implied warranty of MERCHANTABILITY
 * or FITNESS FOR A PARTICULAR PURPOSE.  See the GNU Lesser General Public
 * License for more details.
 *
 * You should have received a copy of the GNU Lesser General Public License
 * along with the MOEA Framework.  If not, see <http://www.gnu.org/licenses/>.
 */
package org.moeaframework.algorithm;

import java.io.IOException;
import java.io.ObjectInputStream;
import java.io.ObjectOutputStream;

import org.moeaframework.algorithm.extension.Extensions;
import org.moeaframework.core.Algorithm;
import org.moeaframework.core.Problem;
import org.moeaframework.core.Solution;
import org.moeaframework.core.Stateful;
import org.moeaframework.util.validate.Validate;

/**
 * Abstract class providing default implementations for several {@link Algorithm} methods.
 * <p>
 * When creating a new subclass, one should:
 * <ol>
 *   <li>Use the {@link #evaluate} or {@link #evaluateAll} methods provided by this class. Do not call
 *       {@link Problem#evaluate} directly as that will not count the number of function evaluations correctly.
 *   <li>When possible, prefer evaluating all solutions at once by calling {@link #evaluateAll}. Doing so allows
 *       function evaluations to run in parallel when enabled (see {@code Executor#distributeOnAllCores()}).
 *   <li>Implement the algorithm by overriding the {@link #initialize()} and {@link #iterate()} methods.
 * </ol>
 */
public abstract class AbstractAlgorithm implements Algorithm {

	/**
	 * The problem being solved.
	 */
	protected final Problem problem;

	/**
	 * The number of times the {@link #evaluate} method was invoked.
	 */
	protected int numberOfEvaluations;

	/**
	 * {@code true} if the {@link #initialize()} method has been invoked; {@code false} otherwise.
	 */
	protected boolean initialized;

	/**
	 * {@code true} if the {@link #terminate()} method has been invoked; {@code false} otherwise.
	 */
	protected boolean terminated;
	
	/**
	 * The extensions registered with this algorithm.
	 */
	private final Extensions extensions;

	/**
	 * Constructs an abstract algorithm for solving the specified problem.
	 * 
	 * @param problem the problem being solved
	 */
	public AbstractAlgorithm(Problem problem) {
		super();
		
		Validate.that("problem", problem).isNotNull();
		this.problem = problem;
		this.extensions = new Extensions(this);
	}

	@Override
	public void evaluate(Solution solution) {
		problem.evaluate(solution);
		numberOfEvaluations++;
	}

	@Override
	public int getNumberOfEvaluations() {
		return numberOfEvaluations;
	}

	@Override
	public Problem getProblem() {
		return problem;
	}

	@Override
	public void initialize() {
		assertNotInitialized();
		initialized = true;
		extensions.onInitialize();
	}

	@Override
	public boolean isInitialized() {
		return initialized;
	}
	
	/**
	 * Throws an exception if the algorithm is initialized.  Use this anywhere to check and fail if the algorithm is
	 * already initialized.
	 * 
	 * @throws AlgorithmInitializationException if the algorithm is initialized
	 */
	public void assertNotInitialized() {
		if (initialized) {
			throw new AlgorithmInitializationException(this, "algorithm already initialized");
		}
	}

<<<<<<< HEAD
=======
	/**
	 * {@inheritDoc}
	 * <p>
	 * Avoid overriding this method in subclasses.  Instead, prefer overriding {@link #initialize()} and
	 * {@link #iterate()} with any algorithm-specific details.
	 */
>>>>>>> 0ff5074f
	@Override
	public void step() {
		terminated = false;
		
		if (!isInitialized()) {
			initialize();
		} else {
			iterate();
		}
		
		extensions.onStep();
	}

	/**
	 * Performs one iteration of the algorithm.  This method should be overridden by implementations to perform each
	 * logical iteration of the algorithm.
	 */
	protected abstract void iterate();

	@Override
	public boolean isTerminated() {
		return terminated;
	}

<<<<<<< HEAD
=======
	/**
	 * Implementations should always invoke {@code super.terminate()} to ensure the algorithm is terminated correctly.
	 */
>>>>>>> 0ff5074f
	@Override
	public void terminate() {
		if (terminated) {
			throw new AlgorithmTerminationException(this, "algorithm already terminated");
		}

		terminated = true;
		extensions.onTerminate();
	}
	
	@Override
	public Extensions getExtensions() {
		return extensions;
	}
	
	@Override
	public void saveState(ObjectOutputStream stream) throws IOException {
		if (!isInitialized()) {
			throw new AlgorithmInitializationException(this, "algorithm not initialized");
		}
		
		Stateful.writeTypeSafety(stream, this);
		stream.writeInt(numberOfEvaluations);
		
		extensions.saveState(stream);
	}

	@Override
	public void loadState(ObjectInputStream stream) throws IOException, ClassNotFoundException {
		assertNotInitialized();
		initialized = true;
		
		Stateful.checkTypeSafety(stream, this);
		numberOfEvaluations = stream.readInt();
		
		extensions.loadState(stream);
	}

}
<|MERGE_RESOLUTION|>--- conflicted
+++ resolved
@@ -1,200 +1,191 @@
-/* Copyright 2009-2024 David Hadka
- *
- * This file is part of the MOEA Framework.
- *
- * The MOEA Framework is free software: you can redistribute it and/or modify
- * it under the terms of the GNU Lesser General Public License as published by
- * the Free Software Foundation, either version 3 of the License, or (at your
- * option) any later version.
- *
- * The MOEA Framework is distributed in the hope that it will be useful, but
- * WITHOUT ANY WARRANTY; without even the implied warranty of MERCHANTABILITY
- * or FITNESS FOR A PARTICULAR PURPOSE.  See the GNU Lesser General Public
- * License for more details.
- *
- * You should have received a copy of the GNU Lesser General Public License
- * along with the MOEA Framework.  If not, see <http://www.gnu.org/licenses/>.
- */
-package org.moeaframework.algorithm;
-
-import java.io.IOException;
-import java.io.ObjectInputStream;
-import java.io.ObjectOutputStream;
-
-import org.moeaframework.algorithm.extension.Extensions;
-import org.moeaframework.core.Algorithm;
-import org.moeaframework.core.Problem;
-import org.moeaframework.core.Solution;
-import org.moeaframework.core.Stateful;
-import org.moeaframework.util.validate.Validate;
-
-/**
- * Abstract class providing default implementations for several {@link Algorithm} methods.
- * <p>
- * When creating a new subclass, one should:
- * <ol>
- *   <li>Use the {@link #evaluate} or {@link #evaluateAll} methods provided by this class. Do not call
- *       {@link Problem#evaluate} directly as that will not count the number of function evaluations correctly.
- *   <li>When possible, prefer evaluating all solutions at once by calling {@link #evaluateAll}. Doing so allows
- *       function evaluations to run in parallel when enabled (see {@code Executor#distributeOnAllCores()}).
- *   <li>Implement the algorithm by overriding the {@link #initialize()} and {@link #iterate()} methods.
- * </ol>
- */
-public abstract class AbstractAlgorithm implements Algorithm {
-
-	/**
-	 * The problem being solved.
-	 */
-	protected final Problem problem;
-
-	/**
-	 * The number of times the {@link #evaluate} method was invoked.
-	 */
-	protected int numberOfEvaluations;
-
-	/**
-	 * {@code true} if the {@link #initialize()} method has been invoked; {@code false} otherwise.
-	 */
-	protected boolean initialized;
-
-	/**
-	 * {@code true} if the {@link #terminate()} method has been invoked; {@code false} otherwise.
-	 */
-	protected boolean terminated;
-	
-	/**
-	 * The extensions registered with this algorithm.
-	 */
-	private final Extensions extensions;
-
-	/**
-	 * Constructs an abstract algorithm for solving the specified problem.
-	 * 
-	 * @param problem the problem being solved
-	 */
-	public AbstractAlgorithm(Problem problem) {
-		super();
-		
-		Validate.that("problem", problem).isNotNull();
-		this.problem = problem;
-		this.extensions = new Extensions(this);
-	}
-
-	@Override
-	public void evaluate(Solution solution) {
-		problem.evaluate(solution);
-		numberOfEvaluations++;
-	}
-
-	@Override
-	public int getNumberOfEvaluations() {
-		return numberOfEvaluations;
-	}
-
-	@Override
-	public Problem getProblem() {
-		return problem;
-	}
-
-	@Override
-	public void initialize() {
-		assertNotInitialized();
-		initialized = true;
-		extensions.onInitialize();
-	}
-
-	@Override
-	public boolean isInitialized() {
-		return initialized;
-	}
-	
-	/**
-	 * Throws an exception if the algorithm is initialized.  Use this anywhere to check and fail if the algorithm is
-	 * already initialized.
-	 * 
-	 * @throws AlgorithmInitializationException if the algorithm is initialized
-	 */
-	public void assertNotInitialized() {
-		if (initialized) {
-			throw new AlgorithmInitializationException(this, "algorithm already initialized");
-		}
-	}
-
-<<<<<<< HEAD
-=======
-	/**
-	 * {@inheritDoc}
-	 * <p>
-	 * Avoid overriding this method in subclasses.  Instead, prefer overriding {@link #initialize()} and
-	 * {@link #iterate()} with any algorithm-specific details.
-	 */
->>>>>>> 0ff5074f
-	@Override
-	public void step() {
-		terminated = false;
-		
-		if (!isInitialized()) {
-			initialize();
-		} else {
-			iterate();
-		}
-		
-		extensions.onStep();
-	}
-
-	/**
-	 * Performs one iteration of the algorithm.  This method should be overridden by implementations to perform each
-	 * logical iteration of the algorithm.
-	 */
-	protected abstract void iterate();
-
-	@Override
-	public boolean isTerminated() {
-		return terminated;
-	}
-
-<<<<<<< HEAD
-=======
-	/**
-	 * Implementations should always invoke {@code super.terminate()} to ensure the algorithm is terminated correctly.
-	 */
->>>>>>> 0ff5074f
-	@Override
-	public void terminate() {
-		if (terminated) {
-			throw new AlgorithmTerminationException(this, "algorithm already terminated");
-		}
-
-		terminated = true;
-		extensions.onTerminate();
-	}
-	
-	@Override
-	public Extensions getExtensions() {
-		return extensions;
-	}
-	
-	@Override
-	public void saveState(ObjectOutputStream stream) throws IOException {
-		if (!isInitialized()) {
-			throw new AlgorithmInitializationException(this, "algorithm not initialized");
-		}
-		
-		Stateful.writeTypeSafety(stream, this);
-		stream.writeInt(numberOfEvaluations);
-		
-		extensions.saveState(stream);
-	}
-
-	@Override
-	public void loadState(ObjectInputStream stream) throws IOException, ClassNotFoundException {
-		assertNotInitialized();
-		initialized = true;
-		
-		Stateful.checkTypeSafety(stream, this);
-		numberOfEvaluations = stream.readInt();
-		
-		extensions.loadState(stream);
-	}
-
-}
+/* Copyright 2009-2024 David Hadka
+ *
+ * This file is part of the MOEA Framework.
+ *
+ * The MOEA Framework is free software: you can redistribute it and/or modify
+ * it under the terms of the GNU Lesser General Public License as published by
+ * the Free Software Foundation, either version 3 of the License, or (at your
+ * option) any later version.
+ *
+ * The MOEA Framework is distributed in the hope that it will be useful, but
+ * WITHOUT ANY WARRANTY; without even the implied warranty of MERCHANTABILITY
+ * or FITNESS FOR A PARTICULAR PURPOSE.  See the GNU Lesser General Public
+ * License for more details.
+ *
+ * You should have received a copy of the GNU Lesser General Public License
+ * along with the MOEA Framework.  If not, see <http://www.gnu.org/licenses/>.
+ */
+package org.moeaframework.algorithm;
+
+import java.io.IOException;
+import java.io.ObjectInputStream;
+import java.io.ObjectOutputStream;
+
+import org.moeaframework.algorithm.extension.Extensions;
+import org.moeaframework.core.Algorithm;
+import org.moeaframework.core.Problem;
+import org.moeaframework.core.Solution;
+import org.moeaframework.core.Stateful;
+import org.moeaframework.util.validate.Validate;
+
+/**
+ * Abstract class providing default implementations for several {@link Algorithm} methods.
+ * <p>
+ * When creating a new subclass, one should:
+ * <ol>
+ *   <li>Use the {@link #evaluate} or {@link #evaluateAll} methods provided by this class. Do not call
+ *       {@link Problem#evaluate} directly as that will not count the number of function evaluations correctly.
+ *   <li>When possible, prefer evaluating all solutions at once by calling {@link #evaluateAll}. Doing so allows
+ *       function evaluations to run in parallel when enabled (see {@code Executor#distributeOnAllCores()}).
+ *   <li>Implement the algorithm by overriding the {@link #initialize()} and {@link #iterate()} methods.
+ * </ol>
+ */
+public abstract class AbstractAlgorithm implements Algorithm {
+
+	/**
+	 * The problem being solved.
+	 */
+	protected final Problem problem;
+
+	/**
+	 * The number of times the {@link #evaluate} method was invoked.
+	 */
+	protected int numberOfEvaluations;
+
+	/**
+	 * {@code true} if the {@link #initialize()} method has been invoked; {@code false} otherwise.
+	 */
+	protected boolean initialized;
+
+	/**
+	 * {@code true} if the {@link #terminate()} method has been invoked; {@code false} otherwise.
+	 */
+	protected boolean terminated;
+	
+	/**
+	 * The extensions registered with this algorithm.
+	 */
+	private final Extensions extensions;
+
+	/**
+	 * Constructs an abstract algorithm for solving the specified problem.
+	 * 
+	 * @param problem the problem being solved
+	 */
+	public AbstractAlgorithm(Problem problem) {
+		super();
+		
+		Validate.that("problem", problem).isNotNull();
+		this.problem = problem;
+		this.extensions = new Extensions(this);
+	}
+
+	@Override
+	public void evaluate(Solution solution) {
+		problem.evaluate(solution);
+		numberOfEvaluations++;
+	}
+
+	@Override
+	public int getNumberOfEvaluations() {
+		return numberOfEvaluations;
+	}
+
+	@Override
+	public Problem getProblem() {
+		return problem;
+	}
+
+	@Override
+	public void initialize() {
+		assertNotInitialized();
+		initialized = true;
+		extensions.onInitialize();
+	}
+
+	@Override
+	public boolean isInitialized() {
+		return initialized;
+	}
+	
+	/**
+	 * Throws an exception if the algorithm is initialized.  Use this anywhere to check and fail if the algorithm is
+	 * already initialized.
+	 * 
+	 * @throws AlgorithmInitializationException if the algorithm is initialized
+	 */
+	public void assertNotInitialized() {
+		if (initialized) {
+			throw new AlgorithmInitializationException(this, "algorithm already initialized");
+		}
+	}
+
+	/**
+	 * {@inheritDoc}
+	 * <p>
+	 * Avoid overriding this method in subclasses.  Instead, prefer overriding {@link #initialize()} and
+	 * {@link #iterate()} with any algorithm-specific details.
+	 */
+	@Override
+	public void step() {
+		terminated = false;
+		
+		if (!isInitialized()) {
+			initialize();
+		} else {
+			iterate();
+		}
+		
+		extensions.onStep();
+	}
+
+	/**
+	 * Performs one iteration of the algorithm.  This method should be overridden by implementations to perform each
+	 * logical iteration of the algorithm.
+	 */
+	protected abstract void iterate();
+
+	@Override
+	public boolean isTerminated() {
+		return terminated;
+	}
+
+	@Override
+	public void terminate() {
+		if (terminated) {
+			throw new AlgorithmTerminationException(this, "algorithm already terminated");
+		}
+
+		terminated = true;
+		extensions.onTerminate();
+	}
+	
+	@Override
+	public Extensions getExtensions() {
+		return extensions;
+	}
+	
+	@Override
+	public void saveState(ObjectOutputStream stream) throws IOException {
+		if (!isInitialized()) {
+			throw new AlgorithmInitializationException(this, "algorithm not initialized");
+		}
+		
+		Stateful.writeTypeSafety(stream, this);
+		stream.writeInt(numberOfEvaluations);
+		
+		extensions.saveState(stream);
+	}
+
+	@Override
+	public void loadState(ObjectInputStream stream) throws IOException, ClassNotFoundException {
+		assertNotInitialized();
+		initialized = true;
+		
+		Stateful.checkTypeSafety(stream, this);
+		numberOfEvaluations = stream.readInt();
+		
+		extensions.loadState(stream);
+	}
+
+}